--- conflicted
+++ resolved
@@ -56,7 +56,6 @@
    delete FEC_;
 }
 
-<<<<<<< HEAD
 L2_FESpace::L2_FESpace(Mesh *m, const int p, const int space_dim,
                        int vdim, int order)
    : FiniteElementSpace(m, new L2_FECollection(p,space_dim),vdim,order)
@@ -91,10 +90,11 @@
    : DiscreteInterpolationOperator(dfes, rfes)
 {
    this->AddDomainInterpolator(new DivergenceInterpolator);
-=======
+}
+
 void VisualizeMesh(socketstream &sock, const char *vishost, int visport,
                    Mesh &mesh, const char *title,
-                   int x, int y, int w, int h, const char * keys, bool vec)
+                   int x, int y, int w, int h, const char *keys, bool vec)
 {
    bool newly_opened = false;
    int connection_failed;
@@ -125,12 +125,11 @@
       connection_failed = !sock && !newly_opened;
    }
    while (connection_failed);
->>>>>>> dd899e1f
 }
 
 void VisualizeField(socketstream &sock, const char *vishost, int visport,
                     GridFunction &gf, const char *title,
-                    int x, int y, int w, int h, const char * keys, bool vec)
+                    int x, int y, int w, int h, const char *keys, bool vec)
 {
    Mesh &mesh = *gf.FESpace()->GetMesh();
 
