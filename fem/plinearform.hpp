--- conflicted
+++ resolved
@@ -50,12 +50,7 @@
        to be of size at least `pf->GetVSize()`. Similar to the LinearForm and
        Vector constructors for externally allocated array, the pointer @a data
        can be NULL. The data array can be replaced later using the method
-<<<<<<< HEAD
-       SetData().
-    */
-=======
        SetData(). */
->>>>>>> a356c75f
    ParLinearForm(ParFiniteElementSpace *pf, double *data) :
       LinearForm(pf, data), pfes(pf) { }
 
