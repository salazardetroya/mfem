--- conflicted
+++ resolved
@@ -905,19 +905,11 @@
    constexpr int MD1 = T_D1D ? T_D1D : MAX_D1D;
    MFEM_VERIFY(D1D <= MD1, "");
    MFEM_VERIFY(Q1D <= MQ1, "");
-<<<<<<< HEAD
-   auto b = Reshape(Runtime::Name("B", _b.Read()), Q1D, D1D);
-   auto g = Reshape(Runtime::Name("G", _g.Read()), Q1D, D1D);
-   auto op = Reshape(Runtime::Name("Diff_D", _op.Read()), Q1D*Q1D, 3, NE);
-   auto x = Reshape(Runtime::Name("Diff_X", _x.Read()), D1D, D1D, NE);
-   auto y = Reshape(Runtime::Name("Diff_Y", _y.ReadWrite()), D1D, D1D, NE);
-=======
-   auto b = Reshape(b_.Read(), Q1D, D1D);
-   auto g = Reshape(g_.Read(), Q1D, D1D);
-   auto D = Reshape(d_.Read(), Q1D*Q1D, 3, NE);
-   auto x = Reshape(x_.Read(), D1D, D1D, NE);
-   auto Y = Reshape(y_.ReadWrite(), D1D, D1D, NE);
->>>>>>> 248debb3
+   auto b = Reshape(Runtime::Name("B", b_.Read()), Q1D, D1D);
+   auto g = Reshape(Runtime::Name("G", g_.Read()), Q1D, D1D);
+   auto op = Reshape(Runtime::Name("Diff_D", d_.Read()), Q1D*Q1D, 3, NE);
+   auto x = Reshape(Runtime::Name("Diff_X", x_.Read()), D1D, D1D, NE);
+   auto y = Reshape(Runtime::Name("Diff_Y", y_.ReadWrite()), D1D, D1D, NE);
    MFEM_FORALL_2D(e, NE, Q1D, Q1D, NBZ,
    {
       const int tidz = MFEM_THREAD_ID(z);
