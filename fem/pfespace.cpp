--- conflicted
+++ resolved
@@ -671,27 +671,15 @@
       int ldof  = GetVSize();
       int ltdof = TrueVSize();
 
-<<<<<<< HEAD
-      HYPRE_Int *i_diag = mfem::New<HYPRE_Int>(ldof+1);
-      HYPRE_Int *j_diag = mfem::New<HYPRE_Int>(ltdof);
+      HYPRE_Int *i_diag = new HYPRE_Int[ldof+1];
+      HYPRE_Int *j_diag = new HYPRE_Int[ltdof];
       int diag_counter;
 
-      HYPRE_Int *i_offd = mfem::New<HYPRE_Int>(ldof+1);
-      HYPRE_Int *j_offd = mfem::New<HYPRE_Int>(ldof-ltdof);
+      HYPRE_Int *i_offd = new HYPRE_Int[ldof+1];
+      HYPRE_Int *j_offd = new HYPRE_Int[ldof-ltdof];
       int offd_counter;
 
-      HYPRE_Int *cmap   = mfem::New<HYPRE_Int>(ldof-ltdof);
-=======
-   HYPRE_Int *i_diag = new HYPRE_Int[ldof+1];
-   HYPRE_Int *j_diag = new HYPRE_Int[ltdof];
-   int diag_counter;
-
-   HYPRE_Int *i_offd = new HYPRE_Int[ldof+1];
-   HYPRE_Int *j_offd = new HYPRE_Int[ldof-ltdof];
-   int offd_counter;
-
-   HYPRE_Int *cmap   = new HYPRE_Int[ldof-ltdof];
->>>>>>> 18f0cf08
+      HYPRE_Int *cmap   = new HYPRE_Int[ldof-ltdof];
 
       HYPRE_Int *col_starts = GetTrueDofOffsets();
       HYPRE_Int *row_starts = GetDofOffsets();
@@ -3139,7 +3127,6 @@
 
    const int out_layout = 0; // 0 - output is ldofs array
    gc.BcastEnd(ydata, out_layout);
-<<<<<<< HEAD
 
    /// TODO: Check the placement of this code relative to cals to gc.*
    if (pfes.SharedNDTriangleDofs())
@@ -3178,8 +3165,6 @@
    }
 
    y.Push();
-=======
->>>>>>> 18f0cf08
 }
 
 void ConformingProlongationOperator::MultTranspose(
@@ -3188,8 +3173,7 @@
    MFEM_ASSERT(x.Size() == Height(), "");
    MFEM_ASSERT(y.Size() == Width(), "");
 
-<<<<<<< HEAD
-   const double *xdata = x.GetData();
+   const double *xdata = x.HostRead();
    x.Pull();
 
    /// TODO: Check the placement of this code relative to cals to gc.*
@@ -3231,11 +3215,7 @@
       xdata = xtmp.GetData();
    }
 
-   double *ydata = y.GetData();
-=======
-   const double *xdata = x.HostRead();
    double *ydata = y.HostWrite();
->>>>>>> 18f0cf08
    const int m = external_ldofs.Size();
 
    gc.ReduceBegin(xdata);
