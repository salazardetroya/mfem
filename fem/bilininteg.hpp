--- conflicted
+++ resolved
@@ -45,11 +45,7 @@
        used later in the methods AddMultPA() and AddMultTransposePA(). */
    virtual void AssemblePA(const FiniteElementSpace &fes);
 
-<<<<<<< HEAD
-   /// Assemble diagonal into Vector @a diag.
-=======
    /// Assemble diagonal and add it to Vector @a diag.
->>>>>>> f1b0981d
    virtual void AssembleDiagonalPA(Vector &diag) const;
 
    /// Method for partially assembled action.
@@ -1766,8 +1762,6 @@
 
    virtual void AssembleDiagonalPA(Vector &diag) const;
 
-   virtual void AssembleDiagonalPA(Vector &diag) const;
-
    virtual void AddMultPA(const Vector&, Vector&) const;
 
    static const IntegrationRule &GetRule(const FiniteElement &trial_fe,
@@ -1833,8 +1827,6 @@
                                        DenseMatrix &elmat);
 
    virtual void AssemblePA(const FiniteElementSpace &fes);
-
-   virtual void AssembleDiagonalPA(Vector &diag) const;
 
    virtual void AssembleDiagonalPA(Vector &diag) const;
 
