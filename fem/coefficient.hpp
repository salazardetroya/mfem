--- conflicted
+++ resolved
@@ -311,12 +311,13 @@
    Coefficient *Weight() { return weight; }
    void GetDeltaCenter(Vector& center) const;
    /// Return the Scale() multiplied by the weight Coefficient, if any.
-<<<<<<< HEAD
-   double EvalDelta(const ElementTransformation &T) const;
-=======
-   virtual double EvalDelta(ElementTransformation &T, const IntegrationPoint &ip);
->>>>>>> 5b269399
-   /** @brief A DeltaFunction cannot be evaluated. Calling this method will
+#ifdef MFEM_DEPRECATED
+   virtual double EvalDelta(ElementTransformation &T,
+			    const IntegrationPoint &ip);
+#else
+   virtual double EvalDelta(ElementTransformation &T) const;
+#endif
+  /** @brief A DeltaFunction cannot be evaluated. Calling this method will
        cause an MFEM error, terminating the application. */
 #ifdef MFEM_DEPRECATED
    virtual double Eval(ElementTransformation &T, const IntegrationPoint &ip)
@@ -626,12 +627,12 @@
    /** @brief Return the specified direction vector multiplied by the value
        returned by DeltaCoefficient::EvalDelta() of the associated scalar
        DeltaCoefficient. */
-<<<<<<< HEAD
-   void EvalDelta(Vector &V, const ElementTransformation &T) const;
-=======
+#ifdef MFEM_DEPRECATED
    virtual void EvalDelta(Vector &V, ElementTransformation &T,
                           const IntegrationPoint &ip);
->>>>>>> 5b269399
+#else
+   virtual void EvalDelta(Vector &V, ElementTransformation &T) const;
+#endif
    using VectorCoefficient::Eval;
    /** @brief A VectorDeltaFunction cannot be evaluated. Calling this method
        will cause an MFEM error, terminating the application. */
