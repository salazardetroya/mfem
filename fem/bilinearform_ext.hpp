--- conflicted
+++ resolved
@@ -21,10 +21,6 @@
 
 class BilinearForm;
 class MixedBilinearForm;
-<<<<<<< HEAD
-
-=======
->>>>>>> d1eab524
 
 
 /** @brief Class extending the BilinearForm class to support the different
@@ -209,14 +205,9 @@
    /**
       @brief Setup OperatorHandle A to contain constrained linear operator
 
-<<<<<<< HEAD
-      OperatorHandle A contains matrix-free constrained operator formed for RAP system
-      where ess_tdof_list are in trial space and eliminated from "columns" of A.
-=======
       OperatorHandle A contains matrix-free constrained operator formed for RAP
       system where ess_tdof_list are in trial space and eliminated from
       "columns" of A.
->>>>>>> d1eab524
    */
    void FormRectangularSystemOperator(const Array<int> &trial_tdof_list,
                                       const Array<int> &test_tdof_list,
