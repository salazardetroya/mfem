// Copyright (c) 2010, Lawrence Livermore National Security, LLC. Produced at
// the Lawrence Livermore National Laboratory. LLNL-CODE-443211. All Rights
// reserved. See file COPYRIGHT for details.
//
// This file is part of the MFEM library. For more information and source code
// availability see http://mfem.org.
//
// MFEM is free software; you can redistribute it and/or modify it under the
// terms of the GNU Lesser General Public License (as published by the Free
// Software Foundation) version 2.1 dated February 1999.

#ifndef MFEM_BILINEARFORM_EXT
#define MFEM_BILINEARFORM_EXT

#include "../config/config.hpp"
#include "fespace.hpp"
#include "../general/device.hpp"

namespace mfem
{

class BilinearForm;

<<<<<<< HEAD
/// Element restriction operator \f$ R \f$
class ElemRestriction: public Operator
{
public:
   const FiniteElementSpace &fes;
   const int ne;
   const int vdim;
   const bool byvdim;
   const int ndofs;
   const int dof;
   const int nedofs;
   Array<int> offsets;
   Array<int> indices;
public:
   ElemRestriction(const FiniteElementSpace&);

   /// Apply the restriction operator \f$ y = R x \f$
   void Mult(const Vector &x, Vector &y) const;

   /// Apply the restriction transpose operator \f$ y = R^T x \f$
   void MultTranspose(const Vector &x, Vector &y) const;
};

=======
>>>>>>> 878a82cf

/** @brief Class extending the BilinearForm class to support the different
    AssemblyLevel%s. */
class BilinearFormExtension : public Operator
{
protected:
   BilinearForm *a; ///< Not owned

public:
   BilinearFormExtension(BilinearForm *form);

   virtual MemoryClass GetMemoryClass() const
   { return Device::GetMemoryClass(); }

   /// Get the finite element space prolongation matrix
   virtual const Operator *GetProlongation() const;

   /// Get the finite element space restriction matrix
   virtual const Operator *GetRestriction() const;

   /// Assemble at the level given for the BilinearFormExtension subclass
   virtual void Assemble() = 0;
   virtual void FormSystemMatrix(const Array<int> &ess_tdof_list,
                                 OperatorHandle &A) = 0;
   virtual void FormLinearSystem(const Array<int> &ess_tdof_list,
                                 Vector &x, Vector &b,
                                 OperatorHandle &A, Vector &X, Vector &B,
                                 int copy_interior = 0) = 0;
   virtual void Update() = 0;
};

/// Data and methods for fully-assembled bilinear forms NOT IMPLEMENTED HERE
class FABilinearFormExtension : public BilinearFormExtension
{
public:
   FABilinearFormExtension(BilinearForm *form)
      : BilinearFormExtension(form) { }

   /// TODO
   void Assemble() {}
   void FormSystemMatrix(const Array<int> &ess_tdof_list, OperatorHandle &A) {}
   void FormLinearSystem(const Array<int> &ess_tdof_list,
                         Vector &x, Vector &b,
                         OperatorHandle &A, Vector &X, Vector &B,
                         int copy_interior = 0) {}
   void Mult(const Vector &x, Vector &y) const {}
   void MultTranspose(const Vector &x, Vector &y) const {}
   void Update() {}
   ~FABilinearFormExtension() {}
};

/// Data and methods for element-assembled bilinear forms NOT IMPLEMENTED HERE
class EABilinearFormExtension : public BilinearFormExtension
{
public:
   EABilinearFormExtension(BilinearForm *form)
      : BilinearFormExtension(form) { }

   /// TODO
   void Assemble() {}
   void FormSystemMatrix(const Array<int> &ess_tdof_list, OperatorHandle &A) {}
   void FormLinearSystem(const Array<int> &ess_tdof_list,
                         Vector &x, Vector &b,
                         OperatorHandle &A, Vector &X, Vector &B,
                         int copy_interior = 0) {}
   void Mult(const Vector &x, Vector &y) const {}
   void MultTranspose(const Vector &x, Vector &y) const {}
   void Update() {}
   ~EABilinearFormExtension() {}
};

/// Data and methods for partially-assembled bilinear forms
class PABilinearFormExtension : public BilinearFormExtension
{
protected:
   const FiniteElementSpace *trialFes, *testFes; // Not owned
   mutable Vector localX, localY;
   const Operator *elem_restrict_lex; // Not owned

public:
   PABilinearFormExtension(BilinearForm*);

   void Assemble();
   void FormSystemMatrix(const Array<int> &ess_tdof_list, OperatorHandle &A);
   void FormLinearSystem(const Array<int> &ess_tdof_list,
                         Vector &x, Vector &b,
                         OperatorHandle &A, Vector &X, Vector &B,
                         int copy_interior = 0);

   void Mult(const Vector &x, Vector &y) const;
   void MultTranspose(const Vector &x, Vector &y) const;
   void Update();
};

/// Data and methods for matrix-free bilinear forms NOT IMPLEMENTED HERE
class MFBilinearFormExtension : public BilinearFormExtension
{
public:
   MFBilinearFormExtension(BilinearForm *form)
      : BilinearFormExtension(form) { }

   /// TODO
   void Assemble() {}
   void FormSystemMatrix(const Array<int> &ess_tdof_list, OperatorHandle &A) {}
   void FormLinearSystem(const Array<int> &ess_tdof_list,
                         Vector &x, Vector &b,
                         OperatorHandle &A, Vector &X, Vector &B,
                         int copy_interior = 0) {}
   void Mult(const Vector &x, Vector &y) const {}
   void MultTranspose(const Vector &x, Vector &y) const {}
   void Update() {}
   ~MFBilinearFormExtension() {}
};

}

#endif<|MERGE_RESOLUTION|>--- conflicted
+++ resolved
@@ -20,33 +20,6 @@
 {
 
 class BilinearForm;
-
-<<<<<<< HEAD
-/// Element restriction operator \f$ R \f$
-class ElemRestriction: public Operator
-{
-public:
-   const FiniteElementSpace &fes;
-   const int ne;
-   const int vdim;
-   const bool byvdim;
-   const int ndofs;
-   const int dof;
-   const int nedofs;
-   Array<int> offsets;
-   Array<int> indices;
-public:
-   ElemRestriction(const FiniteElementSpace&);
-
-   /// Apply the restriction operator \f$ y = R x \f$
-   void Mult(const Vector &x, Vector &y) const;
-
-   /// Apply the restriction transpose operator \f$ y = R^T x \f$
-   void MultTranspose(const Vector &x, Vector &y) const;
-};
-
-=======
->>>>>>> 878a82cf
 
 /** @brief Class extending the BilinearForm class to support the different
     AssemblyLevel%s. */
