--- conflicted
+++ resolved
@@ -37,8 +37,6 @@
 #include <fstream>
 #include <iostream>
 
-#define NO_MASS
-
 using namespace std;
 using namespace mfem;
 
@@ -293,7 +291,7 @@
    ParMesh *pmesh = new ParMesh(MPI_COMM_WORLD, *mesh);
    delete mesh;
    {
-      int par_ref_levels = 1;
+      int par_ref_levels = 2;
       for (int l = 0; l < par_ref_levels; l++)
       {
          pmesh->UniformRefinement();
@@ -301,11 +299,7 @@
    }
    pmesh->ReorientTetMesh();
 
-<<<<<<< HEAD
-   pmesh->PrintInfo();
-=======
    pmesh->PrintInfo(std::cout);
->>>>>>> e8d880f9
 
    // 6. Define a parallel finite element space on the parallel mesh. Here we
    //    use the Nedelec finite elements of the specified order.
@@ -360,9 +354,7 @@
    Coefficient *sigma = new ConstantCoefficient(1.0);
    ParBilinearForm *a = new ParBilinearForm(fespace);
    a->AddDomainIntegrator(new CurlCurlIntegrator(*muinv));
-#ifndef NO_MASS
    a->AddDomainIntegrator(new VectorFEMassIntegrator(*sigma));
-#endif
 
    // 11. Assemble the parallel bilinear form and the corresponding linear
    //     system, applying any necessary transformations such as: parallel
@@ -380,29 +372,16 @@
       cout << "Size of linear system: " << A.GetGlobalNumRows() << endl;
    }
 
-#ifdef NO_MASS
-   if (myid == 0)
-       std::cout << "Solving curl curl problem with zero mass term \n";
-#endif
    // 12. Define and apply a parallel PCG solver for AX=B with the AMS
    //     preconditioner from hypre.
    ParFiniteElementSpace *prec_fespace =
       (a->StaticCondensationIsEnabled() ? a->SCParFESpace() : fespace);
-<<<<<<< HEAD
-   HypreSolver *ams = new HypreAMS(A, prec_fespace);
-#ifdef NO_MASS
-   ((HypreAMS*)ams)->SetSingularProblem();
-#endif
-   HyprePCG *pcg = new HyprePCG(A);
-   pcg->SetTol(1e-12);
-=======
    Solver *prec;
    if (dim<=3) { prec = new HypreAMS(A, prec_fespace); }
    else if (dim==4) { prec = new Curl4dPrec(&A, fespace, ess_bdr, order, false); }
    IterativeSolver *pcg = new CGSolver(MPI_COMM_WORLD);
    pcg->SetOperator(A);
    pcg->SetRelTol(1e-12);
->>>>>>> e8d880f9
    pcg->SetMaxIter(500);
    pcg->SetPrintLevel(1);
    pcg->SetPreconditioner(*prec);
@@ -504,15 +483,9 @@
    }
    else if (dim == 3)
    {
-#ifdef NO_MASS
-      f(0) = (+ kappa * kappa) * sin(kappa * x(1));
-      f(1) = (+ kappa * kappa) * sin(kappa * x(2));
-      f(2) = (+ kappa * kappa) * sin(kappa * x(0));
-#else
-       f(0) = (1. + kappa * kappa) * sin(kappa * x(1));
-       f(1) = (1. + kappa * kappa) * sin(kappa * x(2));
-       f(2) = (1. + kappa * kappa) * sin(kappa * x(0));
-#endif
+      f(0) = (1. + kappa * kappa) * sin(kappa * x(1));
+      f(1) = (1. + kappa * kappa) * sin(kappa * x(2));
+      f(2) = (1. + kappa * kappa) * sin(kappa * x(0));
    }
    else
    {
