//                                MFEM Example 9
//
// Compile with: make ex9
//
// Sample runs:
//    ex9 -m ../data/periodic-segment.mesh -p 0 -r 2 -dt 0.005
//    ex9 -m ../data/periodic-square.mesh -p 0 -r 2 -dt 0.01 -tf 10
//    ex9 -m ../data/periodic-hexagon.mesh -p 0 -r 2 -dt 0.01 -tf 10

//    ex9 -m ../data/periodic-square.mesh -p 1 -r 2 -dt 0.005 -tf 9
//    ex9 -m ../data/periodic-square.mesh -p 6 -r 2 -dt 0.005 -tf 0.5

//    ex9 -m ../data/periodic-hexagon.mesh -p 1 -r 2 -dt 0.005 -tf 9
//    ex9 -m ../data/amr-quad.mesh -p 1 -r 2 -dt 0.002 -tf 9
//    ex9 -m ../data/star-q3.mesh -p 1 -r 2 -dt 0.005 -tf 9
//    ex9 -m ../data/disc-nurbs.mesh -p 1 -r 3 -dt 0.005 -tf 9
//    ex9 -m ../data/disc-nurbs.mesh -p 2 -r 3 -dt 0.005 -tf 9
//    ex9 -m ../data/periodic-square.mesh -p 3 -r 4 -dt 0.0025 -tf 9 -vs 20
//    ex9 -m ../data/periodic-cube.mesh -p 0 -r 2 -o 2 -dt 0.02 -tf 8
//    ex9 -m ../data/periodic-square.mesh -p 4 -r 4 -o 0 -dt 0.01 -tf 4 -s 1 -mt 0
//    ex9 -m ../data/periodic-square.mesh -p 4 -r 4 -o 1 -dt 0.001 -tf 4 -s 1 -mt 0
//    ex9 -m ../data/periodic-square.mesh -p 4 -r 4 -o 1 -dt 0.002 -tf 4 -s 2 -mt 1
//    ex9 -m ../data/periodic-square.mesh -p 4 -r 4 -o 1 -dt 0.0008 -tf 4 -s 3 -mt 2 -st 1
//
// Description:  This example code solves the time-dependent advection equation
//               du/dt + v.grad(u) = 0, where v is a given fluid velocity, and
//               u0(x)=u(0,x) is a given initial condition.
//
//               The example demonstrates the use of Discontinuous Galerkin (DG)
//               bilinear forms in MFEM (face integrators), the use of explicit
//               ODE time integrators, the definition of periodic boundary
//               conditions through periodic meshes, as well as the use of GLVis
//               for persistent visualization of a time-evolving solution. The
//               saving of time-dependent data files for external visualization
//               with VisIt (visit.llnl.gov) is also illustrated.

#include "mfem.hpp"
#include <fstream>
#include <iostream>
#include <algorithm>

using namespace std;
using namespace mfem;

// Choice for the problem setup. The fluid velocity, initial condition and
// inflow boundary condition are chosen based on this parameter.
int problem;

// Velocity coefficient
void velocity_function(const Vector &x, Vector &v);

// Initial condition
double u0_function(const Vector &x);

// Inflow boundary condition
double inflow_function(const Vector &x);

// Mesh bounding box
Vector bb_min, bb_max;

enum MONOTYPE { None, DiscUpw, DiscUpw_FCT, ResDist, ResDist_FCT };


// Utility function to build a map to the offset of the symmetric entry in a sparse matrix
Array<int> SparseMatrix_Build_smap(const SparseMatrix &A)
{
   // assuming that A is finalized
   const int *I = A.GetI(), *J = A.GetJ(), n = A.Size();
   Array<int> smap;
   smap.SetSize(I[n]);

   for (int row = 0, j = 0; row < n; row++)
   {
      for (int end = I[row+1]; j < end; j++)
      {
         int col = J[j];
         // find the offset, _j, of the (col,row) entry and store it in smap[j]:
         for (int _j = I[col], _end = I[col+1]; true; _j++)
         {
            if (_j == _end)
            {
               mfem_error("SparseMatrix_Build_smap");
            }

            if (J[_j] == row)
            {
               smap[j] = _j;
               break;
            }
         }
      }
   }
   return smap;
}

void ComputeDiscreteUpwindingMatrix(const SparseMatrix& K, SparseMatrix& D)
{
   const int s1 = K.Size();
   int* Ip = K.GetI();
   int* Jp = K.GetJ();
   double* Kp = K.GetData();
   Array<int> smap = SparseMatrix_Build_smap(K); // symmetry map

   double* Dp = D.GetData();

   for (int i = 0, k = 0; i < s1; i++)
   {
      double rowsum = 0.;
      for (int end = Ip[i+1]; k < end; k++)
      {
         int j = Jp[k];
         double kij = Kp[k];
         double kji = Kp[smap[k]];
         double dij = fmax(fmax(0.0,-kij),-kji);
         Dp[k] = dij;
         Dp[smap[k]] = dij;
         if (i != j) { rowsum += Dp[k]; }
      }
      D(i,i) = -rowsum;
   }
}

Mesh* GetSubcellMesh(Mesh *mesh, int p)
{
   Mesh *ref_mesh;
   if (p==1)
   {
      ref_mesh = mesh;
   }
   else if (mesh->Dimension() > 1)
   {
      int basis_lor = BasisType::ClosedUniform; // to have a uniformly refined mesh
      ref_mesh = new Mesh(mesh, p, basis_lor);
      ref_mesh->SetCurvature(1);
   }
   else
   {
      // TODO generalize to arbitrary 1D segments (different lengths)
      ref_mesh = new Mesh(mesh->GetNE()*p, 1.);
      ref_mesh->SetCurvature(1);
   }
   return ref_mesh;
}
   
const IntegrationRule *GetFaceIntRule(FiniteElementSpace *fes)
{
   int i, qOrdF;
   Mesh* mesh = fes->GetMesh();
   FaceElementTransformations *Trans;
   // use the first mesh boundary with a neighbor as indicator
   for (i = 0; i < mesh->GetNumFaces(); i++)
   {
      Trans = mesh->GetFaceElementTransformations(i);
      qOrdF = Trans->Elem1->OrderW();
      if (Trans->Elem2No >= 0)
      {
         // qOrdF is chosen such that L2-norm of basis functions is computed accurately.
         qOrdF = max(qOrdF, Trans->Elem2->OrderW());
         break;
      }
   }
   // use the first mesh element as indicator
   const FiniteElement &dummy = *fes->GetFE(0);
   qOrdF += 2*dummy.GetOrder();
   
   return &IntRules.Get(Trans->FaceGeom, qOrdF);
}
   
class SolutionBounds
{
   // set of local dofs which are in stencil of given local dof
   Mesh* mesh;
   FiniteElementSpace* fes;

public:

   // For each dof the elements containing that vertex are stored.
   mutable std::map<int, std::vector<int> > map_for_bounds;

   Vector x_min;
   Vector x_max;

   SolutionBounds(FiniteElementSpace* _fes, const BilinearForm& K)
   {
      fes = _fes;
      mesh = fes->GetMesh();

      GetVertexBoundsMap();
   }

   // NOTE: Optimizations possible, combine this with low and high order methods.
   void ComputeVertexBounds(const Vector& x)
   {
      int i, j, k, nd, dofInd, ne = mesh->GetNE();
      Vector xMax, xMin;
      xMax.SetSize(ne); xMin.SetSize(ne);
      
      x_min.SetSize(x.Size());
      x_max.SetSize(x.Size());
      
      for (k = 0; k < ne; k++)
      {
         const FiniteElement &el = *fes->GetFE(k);
         nd = el.GetDof();
         
         xMin(k) = numeric_limits<double>::infinity();
         xMax(k) = -xMin(k);
         for (j = 0; j < nd; j++)
         {
            xMax(k) = max(xMax(k), x(k*nd+j));
            xMin(k) = min(xMin(k), x(k*nd+j));
         }
      }
      for (k = 0; k < ne; k++)
      {
         const FiniteElement &el = *fes->GetFE(k);
         nd = el.GetDof();
         
         for (j = 0; j < nd; j++)
         {
            dofInd = k*nd+j;
            x_min(dofInd) = numeric_limits<double>::infinity();
            x_max(dofInd) = -x_min(dofInd);
            
            for (int i = 0; i < (int)map_for_bounds[dofInd].size(); i++)
            {
               x_max(dofInd) = max(x_max(dofInd), xMax(map_for_bounds[dofInd][i]));
               x_min(dofInd) = min(x_min(dofInd), xMin(map_for_bounds[dofInd][i]));
            }
         }
      }
   }

private:
   
   // Finds a zone id that shares a face with both el1 and el2, but isn't el.
   // NOTE: Here it is assumed that all elements have the same geometry, due to numBdrs.
   int FindCommonAdjacentElement(int el, int el1, int el2, int dim, int numBdrs)
   {
      if (min(el1, el2) < 0) { return -1; }
      
      int i, j, commonNeighbor;
      bool found = false;
      Array<int> bdrs1, bdrs2, orientation, neighborElements1, neighborElements2;
      FaceElementTransformations *Trans;
      
      neighborElements1.SetSize(numBdrs); neighborElements2.SetSize(numBdrs);
      
      // add neighbor elements sharing a vertex/edge/face according to grid dimension
      if (dim==1)
      {
         mesh->GetElementVertices(el1, bdrs1);
         mesh->GetElementVertices(el2, bdrs2);
      }
      else if (dim==2)
      {
         mesh->GetElementEdges(el1, bdrs1, orientation);
         mesh->GetElementEdges(el2, bdrs2, orientation);
      }
      else if (dim==3)
      {
         mesh->GetElementFaces(el1, bdrs1, orientation);
         mesh->GetElementFaces(el2, bdrs2, orientation);
      }

      for (i = 0; i < numBdrs; i++)
      {
         Trans = mesh->GetFaceElementTransformations(bdrs1[i]);
         neighborElements1[i] = Trans->Elem1No != el1 ? Trans->Elem1No : Trans->Elem2No;
         
         Trans = mesh->GetFaceElementTransformations(bdrs2[i]);
         neighborElements2[i] = Trans->Elem1No != el2 ? Trans->Elem1No : Trans->Elem2No;
      }
      
      for (i = 0; i < numBdrs; i++)
      {
         for (j = 0; j < numBdrs; j++)
         {
            if ((neighborElements1[i] == neighborElements2[j]) && (neighborElements1[i] != el))
            {
               if (!found)
               {
                  commonNeighbor = neighborElements1[i];
                  found = true;
               }
               else
               {
                  mfem_error("Found multiple common neighbor elements.");
               }
            }
         }
      }
      if (found)
      {
         return commonNeighbor;
      }
      else { return -1; }
   }
   
   // NOTE: Here it is assumed that the mesh consists of segments, quads or hexes.
   // NOTE: Here it is assumed that all elements have the same geometry, due to numBdrs.
   // NOTE: This approach will not work for meshes with hanging nodes.
   void GetVertexBoundsMap()
   {
      const FiniteElement &dummy = *fes->GetFE(0);
      int i, j, k, dofInd, numBdrs, numDofs, nbr_id, dim = mesh->Dimension(), 
         ne = mesh->GetNE(), nd = dummy.GetDof(), p = dummy.GetOrder();
      Array<int> bdrs, orientation, neighborElements;
      DenseMatrix dofs;
      FaceElementTransformations *Trans;

      dummy.ExtractBdrDofs(dofs);
      numBdrs = dofs.Width();
      numDofs = dofs.Height();

      neighborElements.SetSize(numBdrs);
      
      for (k = 0; k < ne; k++)
      {
         // add the current element for all dofs of the element
         for (i = 0; i < nd; i++)
         {
            dofInd = k*nd+i;
            map_for_bounds[dofInd].push_back(k);
         }
         
         // add neighbor elements sharing a vertex/edge/face according to grid dimension
         if (dim==1)
            mesh->GetElementVertices(k, bdrs);
         else if (dim==2)
            mesh->GetElementEdges(k, bdrs, orientation);
         else if (dim==3)
            mesh->GetElementFaces(k, bdrs, orientation);
         
         for (i = 0; i < numBdrs; i++)
         {
            Trans = mesh->GetFaceElementTransformations(bdrs[i]);
            
            neighborElements[i] = Trans->Elem1No != k ? Trans->Elem1No : Trans->Elem2No;
            
            for (j = 0; j < numDofs; j++)
            {
               dofInd = k*nd+dofs(j,i);
               map_for_bounds[dofInd].push_back(neighborElements[i]);
            }
         }
         
         // Diagonal neighbors.
         if (dim==2)
         {
            nbr_id = FindCommonAdjacentElement(k, neighborElements[3],
                                                  neighborElements[0], 2, numBdrs);
            if (nbr_id >= 0) { map_for_bounds[k*nd].push_back(nbr_id); }

            nbr_id = FindCommonAdjacentElement(k, neighborElements[0],
                                                  neighborElements[1], 2, numBdrs);
            if (nbr_id >= 0) { map_for_bounds[k*nd+p].push_back(nbr_id); }

            nbr_id = FindCommonAdjacentElement(k, neighborElements[1],
                                                  neighborElements[2], 2, numBdrs);
            if (nbr_id >= 0) { map_for_bounds[(k+1)*nd-1].push_back(nbr_id); }

            nbr_id = FindCommonAdjacentElement(k, neighborElements[2],
                                                  neighborElements[3], 2, numBdrs);
            if (nbr_id >= 0) { map_for_bounds[k*p*(p+1)].push_back(nbr_id); }
         }
         else if (dim==3)
         {
            Array<int> neighborElem; neighborElem.SetSize(12); // for each edge
            
            neighborElem[0]  = FindCommonAdjacentElement(k, neighborElements[0], neighborElements[1], dim, numBdrs);
            neighborElem[1]  = FindCommonAdjacentElement(k, neighborElements[0], neighborElements[2], dim, numBdrs);
            neighborElem[2]  = FindCommonAdjacentElement(k, neighborElements[0], neighborElements[3], dim, numBdrs);
            neighborElem[3]  = FindCommonAdjacentElement(k, neighborElements[0], neighborElements[4], dim, numBdrs);
            neighborElem[4]  = FindCommonAdjacentElement(k, neighborElements[5], neighborElements[1], dim, numBdrs);
            neighborElem[5]  = FindCommonAdjacentElement(k, neighborElements[5], neighborElements[2], dim, numBdrs);
            neighborElem[6]  = FindCommonAdjacentElement(k, neighborElements[5], neighborElements[3], dim, numBdrs);
            neighborElem[7]  = FindCommonAdjacentElement(k, neighborElements[5], neighborElements[4], dim, numBdrs);
            neighborElem[8]  = FindCommonAdjacentElement(k, neighborElements[4], neighborElements[1], dim, numBdrs);
            neighborElem[9]  = FindCommonAdjacentElement(k, neighborElements[1], neighborElements[2], dim, numBdrs);
            neighborElem[10] = FindCommonAdjacentElement(k, neighborElements[2], neighborElements[3], dim, numBdrs);
            neighborElem[11] = FindCommonAdjacentElement(k, neighborElements[3], neighborElements[4], dim, numBdrs);
            
            // add the neighbors for each edge
            for (j = 0; j <= p; j++)
            {
               if (neighborElem[0] >= 0)
                  map_for_bounds[k*nd+j].push_back(neighborElem[0]);
               if (neighborElem[1] >= 0)
                  map_for_bounds[k*nd+(j+1)*(p+1)-1].push_back(neighborElem[1]);
               if (neighborElem[2] >= 0)
                  map_for_bounds[k*nd+p*(p+1)+j].push_back(neighborElem[2]);
               if (neighborElem[3] >= 0)
                  map_for_bounds[k*nd+j*(p+1)].push_back(neighborElem[3]);
               if (neighborElem[4] >= 0)
                  map_for_bounds[k*nd+(p+1)*(p+1)*p+j].push_back(neighborElem[4]);
               if (neighborElem[5] >= 0)
                  map_for_bounds[k*nd+(p+1)*(p+1)*p+(j+1)*(p+1)-1].push_back(neighborElem[5]);
               if (neighborElem[6] >= 0)
                  map_for_bounds[k*nd+(p+1)*(p+1)*p+p*(p+1)+j].push_back(neighborElem[6]);
               if (neighborElem[7] >= 0)
                  map_for_bounds[k*nd+(p+1)*(p+1)*p+j*(p+1)].push_back(neighborElem[7]);
               if (neighborElem[8] >= 0)
                  map_for_bounds[k*nd+j*(p+1)*(p+1)].push_back(neighborElem[8]);
               if (neighborElem[9] >= 0)
                  map_for_bounds[k*nd+p+j*(p+1)*(p+1)].push_back(neighborElem[9]);
               if (neighborElem[10] >= 0)
                  map_for_bounds[k*nd+(j+1)*(p+1)*(p+1)-1].push_back(neighborElem[10]);
               if (neighborElem[11] >= 0)
                  map_for_bounds[k*nd+p*(p+1)+j*(p+1)*(p+1)].push_back(neighborElem[11]);
            }
            
            // cube vertices
            nbr_id = FindCommonAdjacentElement(neighborElements[0], neighborElem[0], neighborElem[3], dim, numBdrs);
            if (nbr_id >= 0) { map_for_bounds[k*nd].push_back(nbr_id); }
            
            nbr_id = FindCommonAdjacentElement(neighborElements[0], neighborElem[0], neighborElem[1], dim, numBdrs);
            if (nbr_id >= 0) { map_for_bounds[k*nd+p].push_back(nbr_id); }
            
            nbr_id = FindCommonAdjacentElement(neighborElements[0], neighborElem[2], neighborElem[3], dim, numBdrs);
            if (nbr_id >= 0) { map_for_bounds[k*nd+p*(p+1)].push_back(nbr_id); }
            
            nbr_id = FindCommonAdjacentElement(neighborElements[0], neighborElem[1], neighborElem[2], dim, numBdrs);
            if (nbr_id >= 0) { map_for_bounds[k*nd+(p+1)*(p+1)-1].push_back(nbr_id); }
            
            nbr_id = FindCommonAdjacentElement(neighborElements[5], neighborElem[4], neighborElem[7], dim, numBdrs); 
            if (nbr_id >= 0) { map_for_bounds[k*nd+(p+1)*(p+1)*p].push_back(nbr_id);}
            
            nbr_id = FindCommonAdjacentElement(neighborElements[5], neighborElem[4], neighborElem[5], dim, numBdrs);
            if (nbr_id >= 0) { map_for_bounds[k*nd+(p+1)*(p+1)*p+p].push_back(nbr_id); }
            
            nbr_id = FindCommonAdjacentElement(neighborElements[5], neighborElem[6], neighborElem[7], dim, numBdrs);
            if (nbr_id >= 0) { map_for_bounds[k*nd+(p+1)*(p+1)*p+(p+1)*p].push_back(nbr_id); }
            
            nbr_id = FindCommonAdjacentElement(neighborElements[5], neighborElem[5], neighborElem[6], dim, numBdrs);
            if (nbr_id >= 0) { map_for_bounds[k*nd+(p+1)*(p+1)*(p+1)-1].push_back(nbr_id); }
         }
      }
   }
};

class FluxCorrectedTransport
{
public:
   // Constructor builds structures required for low order scheme
   FluxCorrectedTransport(FiniteElementSpace* _fes, const MONOTYPE _monoType, bool &_schemeOpt,
                          const SparseMatrix &K, VectorFunctionCoefficient &coef, SolutionBounds &_bnds) :
      fes(_fes), monoType(_monoType), schemeOpt(_schemeOpt), bnds(_bnds), velocity(coef)
   {
      // NOTE: D is initialized later, due to the need to have identical sparisty with corresponding 
      //       advection operator K or preconditioned volume terms, depending on the scheme.
      
      const FiniteElement &dummy = *fes->GetFE(0);
      int p = dummy.GetOrder();
      
      if (monoType == None) { return; }
      
      else if ((monoType == DiscUpw) || (monoType == DiscUpw_FCT))
      {
         if (schemeOpt)
         {
            mfem_error("PDU not implemented.");
         }
         else
         {
            // NOTE: This is the most basic low order scheme. It works completely
            //       independent of the operator. It is used as comparison, 
            //       because all other schemes are new. This is the only scheme 
            //       NOT using the FluxLumping routines. Monotonicity for flux 
            //       terms is ensured via matrix D. The 1D case is not handled
            //       differnetly from the multi-dimensional one (contrary to PDU)
            // Matrix D is assembled in every RK stage.
         }
      }
      else
      {
         if ((p==1) && schemeOpt)
         {
            mfem_warning("Subcell option does not make sense for order 1. Using cell-based scheme.");
            schemeOpt = false;
         }
         
         Mesh* mesh = fes->GetMesh();
         int k, numDofs, numBdrs, ne = mesh->GetNE(), nd = dummy.GetDof(), dim = mesh->Dimension();
         if (dim==1)
         {
            numSubcells = p;
            numDofsSubcell = 2;
         }
         else if (dim==2)
         {
            numSubcells = p*p;
            numDofsSubcell = 4;
         }
         else if (dim==3)
         {
            numSubcells = p*p*p;
            numDofsSubcell = 8;
         }
          
         // fill the dofs array to access the correct dofs for boundaries later
         dummy.ExtractBdrDofs(dofs);
         numDofs = dofs.Height();
         numBdrs = dofs.Width();

         FillSubcell2CellDof(p, dim);
         
         neighborDof.SetSize(ne*numDofs, numBdrs);
         
         Array <int> bdrs, orientation;
         
         for (k = 0; k < ne; k++)
         {
            if (dim==1) { /* Nothing needs to be done for 1D boundaries */ }
            else if (dim==2)
               mesh->GetElementEdges(k, bdrs, orientation);
            else if (dim==3)
               mesh->GetElementFaces(k, bdrs, orientation);

            FillNeighborDofs(mesh, numDofs, k, nd, p, dim, bdrs);
         }
      }
   }

<<<<<<< HEAD
=======
   void ComputeResidualWeights(FiniteElementSpace* fes, VectorFunctionCoefficient &coef)
   {
      Mesh *mesh = fes->GetMesh();
      int i, j, k, m, p, nd, dofInd, qOrdF, numBdrs, numDofs,
          dim = mesh->Dimension(), ne = mesh->GetNE();
      DenseMatrix elmat;
      ElementTransformation *tr;
      FaceElementTransformations *Trans;

      // use the first mesh element as indicator for the following bunch
      const FiniteElement &dummy = *fes->GetFE(0);
      nd = dummy.GetDof();
      p = dummy.GetOrder();
      
      const IntegrationRule *irF = GetFaceIntRule(fes);

      BilinearFormIntegrator *fluct;
      fluct = new MixedConvectionIntegrator(coef);

      BilinearForm VolumeTerms(fes);
      VolumeTerms.AddDomainIntegrator(new ConvectionIntegrator(coef));
      VolumeTerms.Assemble();
      VolumeTerms.Finalize();
      //fluctMatrix = VolumeTerms.SpMat();

      Mesh *ref_mesh = GetSubcellMesh(mesh, p);

      const int btype = BasisType::Positive;
      DG_FECollection fec0(0, dim, btype);
      DG_FECollection fec1(1, dim, btype);

      FiniteElementSpace SubFes0(ref_mesh, &fec0);
      FiniteElementSpace SubFes1(ref_mesh, &fec1);

      fluctSub.SetSize(ne*numSubcells, numDofsSubcell);
      bdrIntLumped.SetSize(ne*nd, numBdrs); bdrIntLumped = 0.;
      bdrInt.SetSize(ne*nd, nd*numBdrs); bdrInt = 0.;

      for (k = 0; k < ne; k++)
      {
         ////////////////////////////
         // Boundary contributions //
         ////////////////////////////
         preprocessFluxLumping(fes, coef, k, irF);

         ///////////////////////////
         // Element contributions //
         ///////////////////////////
         for (m = 0; m < numSubcells; m++)
         {
            dofInd = numSubcells*k+m;
            const FiniteElement *el0 = SubFes0.GetFE(dofInd);
            const FiniteElement *el1 = SubFes1.GetFE(dofInd);
            tr = ref_mesh->GetElementTransformation(dofInd);
            fluct->AssembleElementMatrix2(*el1, *el0, *tr, elmat);

            for (j = 0; j < numDofsSubcell; j++)
               fluctSub(dofInd, j) = elmat(0,j);
         }
      }
      if (p!=1)
      {
         delete ref_mesh;
      }
      delete fluct;
   }
   
   void preprocessFluxLumping(FiniteElementSpace* fes, VectorFunctionCoefficient &coef, const int k, 
                              const IntegrationRule *irF)
   {
      const FiniteElement &dummy = *fes->GetFE(k);
      Mesh *mesh = fes->GetMesh();
      
      int i, j, l, m, idx, numBdrs = dofs.Width(), numDofs = dofs.Height(), 
            nd = dummy.GetDof(), p = dummy.GetOrder(), dim = mesh->Dimension();
      double vn;
      Array <int> bdrs, orientation;
      FaceElementTransformations *Trans;
      
      dummy.ExtractBdrDofs(dofs); //TODO rm?
      numBdrs = dofs.Width();
      numDofs = dofs.Height();
      
      Vector vval, nor(dim), shape(nd);
      
      if (dim==1)
         numBdrs = 0; // Nothing needs to be done for 1D boundaries
      else if (dim==2)
         mesh->GetElementEdges(k, bdrs, orientation);
      else if (dim==3)
         mesh->GetElementFaces(k, bdrs, orientation);

      for (i = 0; i < numBdrs; i++)
      {
         Trans = mesh->GetFaceElementTransformations(bdrs[i]);
         vn = 0.;
         
         for (l = 0; l < irF->GetNPoints(); l++)
         {
            const IntegrationPoint &ip = irF->IntPoint(l);
            IntegrationPoint eip1;
            Trans->Face->SetIntPoint(&ip);
            
            if (dim == 1)
            {
               nor(0) = 2.*eip1.x - 1.0;
            }
            else
            {
               CalcOrtho(Trans->Face->Jacobian(), nor);
            }
            
            if (Trans->Elem1No != k)
            {
               Trans->Loc2.Transform(ip, eip1);
               dummy.CalcShape(eip1, shape);
               Trans->Elem2->SetIntPoint(&eip1);
               coef.Eval(vval, *Trans->Elem2, eip1);
               nor *= -1.;
               Trans->Loc1.Transform(ip, eip1);
            }
            else
            {
               Trans->Loc1.Transform(ip, eip1);
               dummy.CalcShape(eip1, shape);
               Trans->Elem1->SetIntPoint(&eip1);
               coef.Eval(vval, *Trans->Elem1, eip1);
               Trans->Loc2.Transform(ip, eip1);
            }
            
            nor /= nor.Norml2();
            vn = min(0., vval * nor);
            
            for(j = 0; j < numDofs; j++)
            {
               bdrIntLumped(k*nd+dofs(j,i),i) -= ip.weight * 
               Trans->Face->Weight() * shape(dofs(j,i)) * vn;
               
               for (m = 0; m < numDofs; m++)
               {
                  bdrInt(k*nd+dofs(j,i),i*nd+dofs(m,i)) -= ip.weight * 
                  Trans->Face->Weight() * shape(dofs(j,i)) * shape(dofs(m,i)) * vn;
               }
            }
         }
      }
   }

>>>>>>> 3809795c
   // Computes the element-global indices from the indices of the subcell and the indices
   // of dofs on the subcell.
   // NOTE: Here it is assumed that the mesh consists of segments, quads or hexes.
   void FillSubcell2CellDof(int p, int dim)
   {
      subcell2CellDof.SetSize(numSubcells, numDofsSubcell);
      for (int m = 0; m < numSubcells; m++)
      {
         for (int j = 0; j < numDofsSubcell; j++)
         {
            if (dim == 1)
            {
               subcell2CellDof(m,j) = m + j;
            }
            else if (dim == 2)
            {
               switch (j)
               {
                  case 0: subcell2CellDof(m,j) =  m + (m / p); break;
                  case 1: subcell2CellDof(m,j) =  m + (m / p) + 1; break;
                  case 2: subcell2CellDof(m,j) =  m + (m / p) + p + 1; break;
                  case 3: subcell2CellDof(m,j) =  m + (m / p) + p + 2; break;
               }
            }
            else if (dim == 3)
            {
               switch (j)
               {
                  case 0: subcell2CellDof(m,j) =  m + (m / p) + (p+1) * (m / (p*p)); break;
                  case 1: subcell2CellDof(m,j) =  m + (m / p) + (p+1) * (m / (p*p)) + 1; break;
                  case 2: subcell2CellDof(m,j) =  m + (m / p) + (p+1) * (m / (p*p)) + p + 1; break;
                  case 3: subcell2CellDof(m,j) =  m + (m / p) + (p+1) * (m / (p*p)) + p + 2; break;
                  case 4: subcell2CellDof(m,j) =  m + (m / p) + (p+1) * (m / (p*p)) + (p+1)*(p+1); break;
                  case 5: subcell2CellDof(m,j) =  m + (m / p) + (p+1) * (m / (p*p)) + (p+1)*(p+1) + 1; break;
                  case 6: subcell2CellDof(m,j) =  m + (m / p) + (p+1) * (m / (p*p)) + (p+1)*(p+1) + p + 1; break;
                  case 7: subcell2CellDof(m,j) =  m + (m / p) + (p+1) * (m / (p*p)) + (p+1)*(p+1) + p + 2; break;
               }
            }
         }
      }
   }

   void FillNeighborDofs(Mesh *mesh, int numDofs, int k, int nd, int p, int dim,
                         Array <int> bdrs)
   {
      int i, j, neighborElem, numBdrs = dofs.Width();
      FaceElementTransformations *Trans;
      Array<int> neighborBdrs, orientation;

      if (dim == 1) { return; } // no need to take care of boundary terms
      else if (dim == 2)
      {
         for (j = 0; j < numDofs; j++)
         {
            Trans = mesh->GetFaceElementTransformations(bdrs[0]);
            if (Trans->Elem1No == k)
            {
               neighborElem = Trans->Elem2No;
            }
            else
            {
               neighborElem = Trans->Elem1No;
            }
            
            mesh->GetElementEdges(neighborElem, neighborBdrs, orientation);
            for (i = 0; i < numBdrs; i++)
               if (neighborBdrs[i] == bdrs[0])
                  break;

            neighborDof(k*numDofs+j, 0) = neighborElem*nd + dofs(numDofs-1-j,i);

            Trans = mesh->GetFaceElementTransformations(bdrs[1]);
            if (Trans->Elem1No == k)
            {
               neighborElem = Trans->Elem2No;
            }
            else
            {
               neighborElem = Trans->Elem1No;
            }

            mesh->GetElementEdges(neighborElem, neighborBdrs, orientation);
            for (i = 0; i < numBdrs; i++)
               if (neighborBdrs[i] == bdrs[1])
                  break;

            neighborDof(k*numDofs+j, 1) = neighborElem*nd + dofs(numDofs-1-j,i);

            Trans = mesh->GetFaceElementTransformations(bdrs[2]);
            if (Trans->Elem1No == k)
            {
               neighborElem = Trans->Elem2No;
            }
            else
            {
               neighborElem = Trans->Elem1No;
            }

            mesh->GetElementEdges(neighborElem, neighborBdrs, orientation);
            for (i = 0; i < numBdrs; i++)
               if (neighborBdrs[i] == bdrs[2])
                  break;

            neighborDof(k*numDofs+j, 2) = neighborElem*nd + dofs(numDofs-1-j,i);

            Trans = mesh->GetFaceElementTransformations(bdrs[3]);
            if (Trans->Elem1No == k)
            {
               neighborElem = Trans->Elem2No;
            }
            else
            {
               neighborElem = Trans->Elem1No;
            }

            mesh->GetElementEdges(neighborElem, neighborBdrs, orientation);
            for (i = 0; i < numBdrs; i++)
               if (neighborBdrs[i] == bdrs[3])
                  break;

            neighborDof(k*numDofs+j, 3) = neighborElem*nd + dofs(numDofs-1-j,i);
         }
      }
      else // dim == 3
      {
         // NOTE: This will only work for meshes of uniformly ordered cube nodes.
         for (j = 0; j < numDofs; j++)
         {
            Trans = mesh->GetFaceElementTransformations(bdrs[0]);
            if (Trans->Elem1No == k)
            {
               neighborElem = Trans->Elem2No;
            }
            else
            {
               neighborElem = Trans->Elem1No;
            }

            neighborDof(k*numDofs+j, 0) = neighborElem*nd + (p+1)*(p+1)*p+j;

            Trans = mesh->GetFaceElementTransformations(bdrs[1]);
            if (Trans->Elem1No == k)
            {
               neighborElem = Trans->Elem2No;
            }
            else
            {
               neighborElem = Trans->Elem1No;
            }

            neighborDof(k*numDofs+j,
                        1) = neighborElem*nd + (j/(p+1))*(p+1)*(p+1) + (p+1)*p+(j%(p+1));

            Trans = mesh->GetFaceElementTransformations(bdrs[2]);
            if (Trans->Elem1No == k)
            {
               neighborElem = Trans->Elem2No;
            }
            else
            {
               neighborElem = Trans->Elem1No;
            }

            neighborDof(k*numDofs+j, 2) = neighborElem*nd + j*(p+1);

            Trans = mesh->GetFaceElementTransformations(bdrs[3]);
            if (Trans->Elem1No == k)
            {
               neighborElem = Trans->Elem2No;
            }
            else
            {
               neighborElem = Trans->Elem1No;
            }

            neighborDof(k*numDofs+j,
                        3) = neighborElem*nd + (j/(p+1))*(p+1)*(p+1) + (j%(p+1));

            Trans = mesh->GetFaceElementTransformations(bdrs[4]);
            if (Trans->Elem1No == k)
            {
               neighborElem = Trans->Elem2No;
            }
            else
            {
               neighborElem = Trans->Elem1No;
            }

            neighborDof(k*numDofs+j, 4) = neighborElem*nd + (j+1)*(p+1)-1;

            Trans = mesh->GetFaceElementTransformations(bdrs[5]);
            if (Trans->Elem1No == k)
            {
               neighborElem = Trans->Elem2No;
            }
            else
            {
               neighborElem = Trans->Elem1No;
            }

            neighborDof(k*numDofs+j, 5) = neighborElem*nd + j;
         }
      }
   }

   // Destructor
   ~FluxCorrectedTransport() { }

   // member variables that need to be accessed during time-stepping
   FiniteElementSpace* fes;
   VectorFunctionCoefficient &velocity;
   
   const MONOTYPE monoType;

   bool schemeOpt;
   int numSubcells, numDofsSubcell;
   DenseMatrix dofs, neighborDof, subcell2CellDof;
   SolutionBounds &bnds;
};


void preprocessFluxLumping(const FluxCorrectedTransport &fct, const int k, const IntegrationRule *irF, 
                           DenseMatrix &bdrIntLumped, DenseMatrix &bdrInt)
{
   FiniteElementSpace *fes = fct.fes;
   VectorFunctionCoefficient &coef = fct.velocity;
   DenseMatrix dofs = fct.dofs;
   
   const FiniteElement &dummy = *fes->GetFE(k);
   Mesh *mesh = fes->GetMesh();
   
   int i, j, l, m, idx, numBdrs = dofs.Width(), numDofs = dofs.Height(), 
         nd = dummy.GetDof(), p = dummy.GetOrder(), dim = mesh->Dimension();
   double vn;
   Array <int> bdrs, orientation;
   FaceElementTransformations *Trans;
   
   dummy.ExtractBdrDofs(dofs); //TODO rm?
   numBdrs = dofs.Width();
   numDofs = dofs.Height();
   
   Vector vval, nor(dim), shape(nd);
   
   if (dim==1)
      numBdrs = 0; // Nothing needs to be done for 1D boundaries
   else if (dim==2)
      mesh->GetElementEdges(k, bdrs, orientation);
   else if (dim==3)
      mesh->GetElementFaces(k, bdrs, orientation);
   
   for (i = 0; i < numBdrs; i++)
   {
      Trans = mesh->GetFaceElementTransformations(bdrs[i]);
      vn = 0.;
      
      for (l = 0; l < irF->GetNPoints(); l++)
      {
         const IntegrationPoint &ip = irF->IntPoint(l);
         IntegrationPoint eip1;
         Trans->Face->SetIntPoint(&ip);
         
         if (dim == 1)
         {
            nor(0) = 2.*eip1.x - 1.0;
         }
         else
         {
            CalcOrtho(Trans->Face->Jacobian(), nor);
         }
         
         if (Trans->Elem1No != k)
         {
            Trans->Loc2.Transform(ip, eip1);
            dummy.CalcShape(eip1, shape);
            Trans->Elem2->SetIntPoint(&eip1);
            coef.Eval(vval, *Trans->Elem2, eip1);
            nor *= -1.;
            Trans->Loc1.Transform(ip, eip1);
         }
         else
         {
            Trans->Loc1.Transform(ip, eip1);
            dummy.CalcShape(eip1, shape);
            Trans->Elem1->SetIntPoint(&eip1);
            coef.Eval(vval, *Trans->Elem1, eip1);
            Trans->Loc2.Transform(ip, eip1);
         }
         
         nor /= nor.Norml2();
         vn = min(0., vval * nor);
         
         for(j = 0; j < numDofs; j++)
         {
            bdrIntLumped(k*nd+dofs(j,i),i) -= ip.weight * 
            Trans->Face->Weight() * shape(dofs(j,i)) * vn;
      
            for (m = 0; m < numDofs; m++)
            {
               bdrInt(k*nd+dofs(j,i),i*nd+dofs(m,i)) -= ip.weight * 
               Trans->Face->Weight() * shape(dofs(j,i)) * shape(dofs(m,i)) * vn;
            }
         }
      }
   }
}

void ComputeResidualWeights(const FluxCorrectedTransport &fct, SparseMatrix &fluctMatrix,
                            DenseMatrix &fluctSub, DenseMatrix &bdrIntLumped, DenseMatrix &bdrInt)
{
   FiniteElementSpace *fes = fct.fes;
   VectorFunctionCoefficient &coef = fct.velocity;
   
   Mesh *mesh = fes->GetMesh();
   int i, j, k, m, p, nd, dofInd, qOrdF, numBdrs = fct.dofs.Width(),
       dim = mesh->Dimension(), ne = mesh->GetNE();
   DenseMatrix elmat;
   ElementTransformation *tr;
   FaceElementTransformations *Trans;
   
   // use the first mesh element as indicator for the following bunch
   const FiniteElement &dummy = *fes->GetFE(0);
   nd = dummy.GetDof();
   p = dummy.GetOrder();
   
   const IntegrationRule *irF = GetFaceIntRule(fes);
   
   BilinearFormIntegrator *fluct;
   fluct = new MixedConvectionIntegrator(coef);
   
   BilinearForm VolumeTerms(fes);
   VolumeTerms.AddDomainIntegrator(new ConvectionIntegrator(coef));
   VolumeTerms.Assemble();
   VolumeTerms.Finalize();
   fluctMatrix = VolumeTerms.SpMat();
   
   Mesh *ref_mesh = GetSubcellMesh(mesh, p);

   const int btype = BasisType::Positive;
   DG_FECollection fec0(0, dim, btype);
   DG_FECollection fec1(1, dim, btype);
   
   FiniteElementSpace SubFes0(ref_mesh, &fec0);
   FiniteElementSpace SubFes1(ref_mesh, &fec1);

   fluctSub.SetSize(ne*fct.numSubcells, fct.numDofsSubcell);
   bdrIntLumped.SetSize(ne*nd, numBdrs); bdrIntLumped = 0.;
   bdrInt.SetSize(ne*nd, nd*numBdrs); bdrInt = 0.;

   for (k = 0; k < ne; k++)
   {
      ////////////////////////////
      // Boundary contributions //
      ////////////////////////////
      preprocessFluxLumping(fct, k, irF, bdrIntLumped, bdrInt);

      ///////////////////////////
      // Element contributions //
      ///////////////////////////
      for (m = 0; m < fct.numSubcells; m++)
      {
         dofInd = fct.numSubcells*k+m;
         const FiniteElement *el0 = SubFes0.GetFE(dofInd);
         const FiniteElement *el1 = SubFes1.GetFE(dofInd);
         tr = ref_mesh->GetElementTransformation(dofInd);
         fluct->AssembleElementMatrix2(*el1, *el0, *tr, elmat);
         
         for (j = 0; j < fct.numDofsSubcell; j++)
            fluctSub(dofInd, j) = elmat(0,j);
      }
   }
   if (p!=1)
   {
      delete ref_mesh;
   }
   delete fluct;
}


/** A time-dependent operator for the right-hand side of the ODE. The DG weak
    form of du/dt = -v.grad(u) is M du/dt = K u + b, where M and K are the mass
    and advection matrices, and b describes the flow on the boundary. This can
    be written as a general ODE, du/dt = M^{-1} (K u + b), and this class is
    used to evaluate the right-hand side. */
class FE_Evolution : public TimeDependentOperator
{
private:
   FiniteElementSpace* fes;
   BilinearForm &Mbf, &Kbf, &kbdr, &ml;
   SparseMatrix &M, &K, &KBDR;
   const Vector &b;

   Vector start_pos;
   Vector &lumpedM;
   GridFunction &mesh_pos, &vel_pos;

   mutable Vector z;

   double dt, start_t;
   const FluxCorrectedTransport &fct;

public:
   FE_Evolution(FiniteElementSpace* fes,
                BilinearForm &Mbf_, BilinearForm &Kbf_,
                SparseMatrix &_M, SparseMatrix &_K,
                const Vector &_b, FluxCorrectedTransport &_fct,
                GridFunction &mpos, GridFunction &vpos, 
                BilinearForm &_kbdr, SparseMatrix &_KBDR,
                BilinearForm &_ml, Vector &_lumpedM);

   virtual void Mult(const Vector &x, Vector &y) const;

   virtual void SetDt(double _dt) { dt = _dt; }
   void SetInitialTimeStepTime(double st) { start_t = st; }
   void SetRemapStartPos(const Vector &spos) { start_pos = spos; }
   void GetRemapStartPos(Vector &spos) { spos = start_pos; }
   
   virtual void NeumannSolve(const Vector &b, Vector &x) const;

   virtual void LinearFluxLumping(int k, int nd, const Vector &x, Vector &y,
                                  const DenseMatrix &bdrInt, const DenseMatrix &bdrIntLumped) const;

   virtual void ComputeHighOrderSolution(const Vector &x, Vector &y) const;
   virtual void ComputeLowOrderSolution(const Vector &x, Vector &y) const;
   virtual void ComputeFCTSolution(const Vector &x, const Vector &yH,
                                   const Vector &yL, Vector &y) const;

   virtual ~FE_Evolution() { }
};


int main(int argc, char *argv[])
{
   // 1. Parse command-line options.
   problem = 4;
   const char *mesh_file = "../data/periodic-square.mesh";
   int ref_levels = 2;
   int order = 3;
   int ode_solver_type = 3;
   MONOTYPE monoType = ResDist_FCT;
   bool schemeOpt = true;
   double t_final = 4.0;
   double dt = 0.005;
   bool visualization = true;
   bool visit = false;
   bool binary = false;
   int vis_steps = 100;

   int precision = 8;
   cout.precision(precision);

   OptionsParser args(argc, argv);
   args.AddOption(&mesh_file, "-m", "--mesh",
                  "Mesh file to use.");
   args.AddOption(&problem, "-p", "--problem",
                  "Problem setup to use. See options in velocity_function().");
   args.AddOption(&ref_levels, "-r", "--refine",
                  "Number of times to refine the mesh uniformly.");
   args.AddOption(&order, "-o", "--order",
                  "Order (degree) of the finite elements.");
   args.AddOption(&ode_solver_type, "-s", "--ode-solver",
                  "ODE solver: 1 - Forward Euler,\n\t"
                  "            2 - RK2 SSP, 3 - RK3 SSP, 4 - RK4, 6 - RK6.");
   args.AddOption((int*)(&monoType), "-mt", "--monoType",
                  "Type of monotonicity treatment: 0 - no monotonicity treatment,\n\t"
                  "                                1 - discrete upwinding - low order,\n\t"
                  "                                2 - discrete upwinding - FCT,\n\t"
                  "                                3 - residual distribution scheme (matrix-free) - low order,\n\t"
                  "                                4 - residual distribution scheme (matrix-free) - FCT.");
   args.AddOption((int*)(&schemeOpt), "-opt", "--schemeOpt",
                  "Optimized scheme: preconditioned discrete upwinding or subcell version: 0 - basic schemes,\n\t"
                  "                                                                        1 - optimized schemes.");
   args.AddOption(&t_final, "-tf", "--t-final",
                  "Final time; start time is 0.");
   args.AddOption(&dt, "-dt", "--time-step",
                  "Time step.");
   args.AddOption(&visualization, "-vis", "--visualization", "-no-vis",
                  "--no-visualization",
                  "Enable or disable GLVis visualization.");
   args.AddOption(&visit, "-visit", "--visit-datafiles", "-no-visit",
                  "--no-visit-datafiles",
                  "Save data files for VisIt (visit.llnl.gov) visualization.");
   args.AddOption(&binary, "-binary", "--binary-datafiles", "-ascii",
                  "--ascii-datafiles",
                  "Use binary (Sidre) or ascii format for VisIt data files.");
   args.AddOption(&vis_steps, "-vs", "--visualization-steps",
                  "Visualize every n-th timestep.");
   args.Parse();
   if (!args.Good())
   {
      args.PrintUsage(cout);
      return 1;
   }
   args.PrintOptions(cout);

   // 2. Read the mesh from the given mesh file. We can handle geometrically
   //    periodic meshes in this code.
   Mesh *mesh = new Mesh(mesh_file, 1, 1);
   int dim = mesh->Dimension();

   // 3. Define the ODE solver used for time integration. Several explicit
   //    Runge-Kutta methods are available.
   ODESolver *ode_solver = NULL;
   switch (ode_solver_type)
   {
      case 1: ode_solver = new ForwardEulerSolver; break;
      case 2: ode_solver = new RK2Solver(1.0); break;
      case 3: ode_solver = new RK3SSPSolver; break;
      case 4: ode_solver = new RK4Solver; break;
      case 6: ode_solver = new RK6Solver; break;
      default:
         cout << "Unknown ODE solver type: " << ode_solver_type << '\n';
         delete mesh;
         return 3;
   }

   // 4. Refine the mesh to increase the resolution. In this example we do
   //    'ref_levels' of uniform refinement, where 'ref_levels' is a
   //    command-line parameter. If the mesh is of NURBS type, we convert it to
   //    a (piecewise-polynomial) high-order mesh.
   for (int lev = 0; lev < ref_levels; lev++)
   {
      mesh->UniformRefinement();
   }
   if (mesh->NURBSext)
   {
      mesh->SetCurvature(max(order, 1));
   }
   mesh->GetBoundingBox(bb_min, bb_max, max(order, 1));

   // Current mesh positions.
   GridFunction *x = mesh->GetNodes();

   // Store initial positions.
   Vector x0(x->Size());
   x0 = *x;

   // 5. Define the discontinuous DG finite element space of the given
   //    polynomial order on the refined mesh.
   const int btype = BasisType::Positive;
   DG_FECollection fec(order, dim, btype);
   FiniteElementSpace fes(mesh, &fec);

   if (monoType != None)
   {
      if (((int)monoType != monoType) || (monoType < 0) || (monoType > 4))
      {
         cout << "Unsupported option for monotonicity treatment." << endl;
         delete mesh;
         delete ode_solver;
         return 5;
      }
      if (btype != 2)
      {
         cout << "Monotonicity treatment requires use of Bernstein basis." << endl;
         delete mesh;
         delete ode_solver;
         return 5;
      }
      if (order == 0)
      {
         delete mesh;
         delete ode_solver;
         cout << "No need to use monotonicity treatment for polynomial order 0." << endl;
         return 5;
      }
   }

   cout << "Number of unknowns: " << fes.GetVSize() << endl;

   // 6. Set up and assemble the bilinear and linear forms corresponding to the
   //    DG discretization. The DGTraceIntegrator involves integrals over mesh
   //    interior faces.
   //    Also prepare for the use of low and high order schemes.
   VectorFunctionCoefficient velocity(dim, velocity_function);
   FunctionCoefficient inflow(inflow_function);
   FunctionCoefficient u0(u0_function);

   // Mesh velocity.
   GridFunction v_gf(x->FESpace());
   v_gf.ProjectCoefficient(velocity);
   if (mesh->bdr_attributes.Size() > 0)
   {
      // Zero it out on boundaries (not moving boundaries).
      Array<int> ess_bdr(mesh->bdr_attributes.Max()), ess_vdofs;
      ess_bdr = 1;
      x->FESpace()->GetEssentialVDofs(ess_bdr, ess_vdofs);
      for (int i = 0; i < v_gf.Size(); i++)
      {
         if (ess_vdofs[i] == -1) { v_gf(i) = 0.0; }
      }
   }
   VectorGridFunctionCoefficient v_coeff(&v_gf);


   BilinearForm m(&fes);
   m.AddDomainIntegrator(new MassIntegrator);
   BilinearForm k(&fes);
   k.AddDomainIntegrator(new ConvectionIntegrator(v_coeff));
   k.AddInteriorFaceIntegrator(
      new TransposeIntegrator(new DGTraceIntegrator(v_coeff, -1.0, -0.5)));
   k.AddBdrFaceIntegrator(
      new TransposeIntegrator(new DGTraceIntegrator(v_coeff, -1.0, -0.5)));
   
   BilinearForm kbdr(&fes);
   kbdr.AddInteriorFaceIntegrator(
      new TransposeIntegrator(new DGTraceIntegrator(v_coeff, -1.0, -0.5)));
   kbdr.Assemble(0);
   kbdr.Finalize(0);
   
   // Compute the lumped mass matrix algebraicly
   Vector lumpedM;
   BilinearForm ml(&fes);
   ml.AddDomainIntegrator(new LumpedIntegrator(new MassIntegrator));
   ml.Assemble();
   ml.Finalize();
   ml.SpMat().GetDiag(lumpedM);

   LinearForm b(&fes);
   b.AddBdrFaceIntegrator(
      new BoundaryFlowIntegrator(inflow, velocity, -1.0, -0.5));

   m.Assemble();
   m.Finalize();
   int skip_zeros = 0;
   k.Assemble(skip_zeros);
   k.Finalize(skip_zeros);
   b.Assemble();

   // Compute data required to easily find the min-/max-values for the high order scheme
   SolutionBounds bnds(&fes, k);

   // Precompute data required for high and low order schemes
   FluxCorrectedTransport fct(&fes, monoType, schemeOpt, k.SpMat(), velocity, bnds);

   // 7. Define the initial conditions, save the corresponding grid function to
   //    a file and (optionally) save data in the VisIt format and initialize
   //    GLVis visualization.
   GridFunction u(&fes);
   u.ProjectCoefficient(u0);

   {
      ofstream omesh("ex9.mesh");
      omesh.precision(precision);
      mesh->Print(omesh);
      ofstream osol("ex9-init.gf");
      osol.precision(precision);
      u.Save(osol);
   }

   // Create data collection for solution output: either VisItDataCollection for
   // ascii data files, or SidreDataCollection for binary data files.
   DataCollection *dc = NULL;
   if (visit)
   {
      if (binary)
      {
#ifdef MFEM_USE_SIDRE
         dc = new SidreDataCollection("Example9", mesh);
#else
         MFEM_ABORT("Must build with MFEM_USE_SIDRE=YES for binary output.");
#endif
      }
      else
      {
         dc = new VisItDataCollection("Example9", mesh);
         dc->SetPrecision(precision);
      }
      dc->RegisterField("solution", &u);
      dc->SetCycle(0);
      dc->SetTime(0.0);
      dc->Save();
   }

   socketstream sout;
   if (visualization)
   {
      char vishost[] = "localhost";
      int  visport   = 19916;
      sout.open(vishost, visport);
      if (!sout)
      {
         cout << "Unable to connect to GLVis server at "
              << vishost << ':' << visport << endl;
         visualization = false;
         cout << "GLVis visualization disabled.\n";
      }
      else
      {
         sout.precision(precision);
         sout << "solution\n" << *mesh << u;
         sout << "pause\n";
         sout << flush;
         cout << "GLVis visualization paused."
              << " Press space (in the GLVis window) to resume it.\n";
      }
   }

   // check for conservation
   Vector tmp(lumpedM); //TODO
   double initialMass = lumpedM * u;

   // 8. Define the time-dependent evolution operator describing the ODE
   //    right-hand side, and perform time-integration (looping over the time
   //    iterations, ti, with a time-step dt).
   FE_Evolution adv(&fes, m, k, m.SpMat(), k.SpMat(), b, fct, *x, v_gf, kbdr, kbdr.SpMat(), ml, lumpedM);

   double t = 0.0;
   adv.SetTime(t);
   ode_solver->Init(adv);

   bool done = false;
   for (int ti = 0; !done; )
   {
      double dt_real = min(dt, t_final - t);

      adv.SetDt(dt_real);

      if (problem == 6)
      {
         adv.SetRemapStartPos(x0);
      }
      else
      {
         // Move the mesh (and the solution) from x0 (one step).
         add(x0, dt_real, v_gf, *x);
         adv.SetRemapStartPos(*x);
      }

      adv.SetInitialTimeStepTime(t);

      ode_solver->Step(u, t, dt_real);
      ti++;

      if (problem == 6)
      {
         add(x0, t, v_gf, *x);
      }

      done = (t >= t_final - 1.e-8*dt);

      if (done || ti % vis_steps == 0)
      {
         cout << "time step: " << ti << ", time: " << t << endl;

         if (visualization)
         {
            sout << "solution\n" << *mesh << u << flush;
         }

         if (visit)
         {
            dc->SetCycle(ti);
            dc->SetTime(t);
            dc->Save();
         }
      }
   }

   // 9. Save the final solution. This output can be viewed later using GLVis:
   //    "glvis -m ex9.mesh -g ex9-final.gf".
   {
      ofstream osol("ex9-final.gf");
      osol.precision(precision);
      u.Save(osol);
   }

   // check for conservation
   ml.BilinearForm::operator=(0.0);
   ml.Assemble();
   ml.SpMat().GetDiag(lumpedM);
   double finalMass = lumpedM * u;
   cout << "Mass loss: " << abs(initialMass - finalMass) << endl;
   
   // Compute errors for problems, where the initial condition is equal to the final solution
   if (problem == 4) // solid body rotation
   {
      cout << "L1-error: " << u.ComputeLpError(1., u0) << ", L-Inf-error: "
           << u.ComputeLpError(numeric_limits<double>::infinity(), u0) << "." << endl;
   }

   // 10. Free the used memory.
   delete mesh;
   delete ode_solver;
   delete dc;

   return 0;
}


void FE_Evolution::NeumannSolve(const Vector &f, Vector &x) const
{   
   int i, iter, n = f.Size(), max_iter = 20;
   Vector y;
   double resid = f.Norml2(), abs_tol = 1.e-4;

   y.SetSize(n);
   x = 0.;

   for (iter = 1; iter <= max_iter; iter++)
   {
      M.Mult(x, y);
      y -= f;
      resid = y.Norml2();
      if (resid <= abs_tol)
      {
         return;
      }
      for (i = 0; i < n; i++)
      {
         x(i) -= y(i) / lumpedM(i);
      }
   }
}

void FE_Evolution::LinearFluxLumping(int k, int nd, const Vector &x, Vector &y, 
                                     const DenseMatrix &bdrInt, const DenseMatrix &bdrIntLumped) const
{
   int i, j, m, idx, dofInd, numBdrs(fct.dofs.Width()), numDofs(fct.dofs.Height());
   double xNeighbor, totalFlux;
   Vector xDiff(numDofs);
   
   for (j = 0; j < numBdrs; j++)
   {
      for (i = 0; i < numDofs; i++)
      {
         dofInd = k*nd+fct.dofs(i,j);
         idx = fct.neighborDof(k*numDofs+i,j);
         xNeighbor = idx < 0 ? 0. : x(idx);
         xDiff(i) = xNeighbor - x(dofInd);
      }
      
      for (i = 0; i < numDofs; i++)
      {
         dofInd = k*nd+fct.dofs(i,j);
         totalFlux = bdrIntLumped(dofInd, j) * xDiff(i);
         y(dofInd) += totalFlux;
      }
   }
}

void FE_Evolution::ComputeLowOrderSolution(const Vector &x, Vector &y) const
{
   if ((fct.monoType == DiscUpw) || (fct.monoType == DiscUpw_FCT))
   {
      int k, j, dofInd, nd;
      SparseMatrix D(K);
      
      ComputeDiscreteUpwindingMatrix(K, D);
      
      // Discretization terms
      K.Mult(x, y);
      y += b;
      
      // Monotonicity terms
      D.AddMult(x, y);
      
      // Division by lumped mass matrix and inclusion of boundary terms in case of PDU
      for (k = 0; k < fes->GetNE(); k++)
      {
         const FiniteElement &el = *fes->GetFE(k);
         nd = el.GetDof();

         for (j = 0; j < nd; j++)
         {
            dofInd = k*nd+j;
            y(dofInd) /= lumpedM(dofInd);
         }
      }
   }
   else
   {
      Mesh *mesh = fes->GetMesh();
      int i, j, k, m, nd, dofInd, dofInd2, loc, ne(fes->GetNE()), dim(mesh->Dimension());
      double xMax, xMin, xSum, xNeighbor, sumFluctSubcellP, sumFluctSubcellN,
             sumWeightsP, sumWeightsN, weightP, weightN, rhoP, rhoN, gammaP, gammaN,
             minGammaP, minGammaN, aux, fluct, beta = 10., gamma = 10., eps = 1.E-15;
      Vector xMaxSubcell, xMinSubcell, sumWeightsSubcellP, sumWeightsSubcellN,
             fluctSubcellP, fluctSubcellN, nodalWeightsP, nodalWeightsN, alpha;

      //
<<<<<<< HEAD
      SparseMatrix fluctMatrix;
      DenseMatrix fluctSub, bdrIntLumped, bdrInt;
      ComputeResidualWeights(fct, fluctMatrix, fluctSub, bdrIntLumped, bdrInt);
         
      // Discretization terms
      y = b;
//       KBDR.AddMult(x, y); //for debug
      fluctMatrix.Mult(x, z);
=======
      //fct.fluctMatrix.Mult(x, z);
      KBDR.Mult(x, z);
      z += b;
      NeumannSolve(z, y);
      return;
      //
             
      // Discretization terms
      y = b;
      //fct.fluctMatrix.Mult(x, z);
>>>>>>> 3809795c
      if (dim==1)
      {
         K.AddMult(x, y);
         y -= z;
      }
//       z += y;
//       NeumannSolve(z, y); //for debug

      // Monotonicity terms
      for (k = 0; k < ne; k++)
      {
         const FiniteElement &el = *fes->GetFE(k);
         nd = el.GetDof();

         ///////////////////////////
         // Element contributions //
         ///////////////////////////
         xMin = numeric_limits<double>::infinity();
         xMax = -xMin;
         rhoP = rhoN = xSum = 0.;
         alpha.SetSize(nd); alpha = 0.;

         for (j = 0; j < nd; j++)
         {
            dofInd = k*nd+j;
            xMax = max(xMax, x(dofInd));
            xMin = min(xMin, x(dofInd));
            xSum += x(dofInd);
         }
         
         for (j = 0; j < nd; j++)
         {
            dofInd = k*nd+j;
            y(dofInd) += alpha(j) * z(dofInd);
            z(dofInd) *= (1. - alpha(j));

            if (fct.schemeOpt)
            {
               rhoP += max(0., z(dofInd));
               rhoN += min(0., z(dofInd));
            }
         }
         
         ////////////////////////////
         // Boundary contributions //
         ////////////////////////////
         if (dim > 1)// Nothing needs to be done for 1D boundaries (due to Bernstein basis)
           LinearFluxLumping(k, nd, x, y, bdrInt, bdrIntLumped);
         
         sumWeightsP = nd*xMax - xSum + eps;
         sumWeightsN = nd*xMin - xSum - eps;
         
         if (fct.schemeOpt)
         {
            fluctSubcellP.SetSize(fct.numSubcells);
            fluctSubcellN.SetSize(fct.numSubcells);
            xMaxSubcell.SetSize(fct.numSubcells);
            xMinSubcell.SetSize(fct.numSubcells);
            nodalWeightsP.SetSize(nd);
            nodalWeightsN.SetSize(nd);
            sumWeightsSubcellP.SetSize(fct.numSubcells);
            sumWeightsSubcellN.SetSize(fct.numSubcells);
            sumFluctSubcellP = sumFluctSubcellN = 0.;
            nodalWeightsP = 0.; nodalWeightsN = 0.;
            
            // compute min-/max-values and the fluctuation for subcells
            for (m = 0; m < fct.numSubcells; m++)
            {
               xMinSubcell(m) = numeric_limits<double>::infinity();
               xMaxSubcell(m) = -xMinSubcell(m);
               fluct = xSum = 0.;
               for (i = 0; i < fct.numDofsSubcell; i++)
               {
                  dofInd = k*nd + fct.subcell2CellDof(m, i);
                  fluct += fluctSub(k*fct.numSubcells+m,i) * x(dofInd);
                  xMaxSubcell(m) = max(xMaxSubcell(m), x(dofInd));
                  xMinSubcell(m) = min(xMinSubcell(m), x(dofInd));
                  xSum += x(dofInd);
               }
               sumWeightsSubcellP(m) = fct.numDofsSubcell * xMaxSubcell(m) - xSum + eps;
               sumWeightsSubcellN(m) = fct.numDofsSubcell * xMinSubcell(m) - xSum - eps;

               fluctSubcellP(m) = max(0., fluct);
               fluctSubcellN(m) = min(0., fluct);
               sumFluctSubcellP += fluctSubcellP(m);
               sumFluctSubcellN += fluctSubcellN(m);
            }
            
            for (m = 0; m < fct.numSubcells; m++)
            {
               for (i = 0; i < fct.numDofsSubcell; i++)
               {
                  loc = fct.subcell2CellDof(m, i);
                  dofInd = k*nd + loc;
                  nodalWeightsP(loc) += fluctSubcellP(m) * ((xMaxSubcell(m) - x(dofInd)) / sumWeightsSubcellP(m)); // eq. (10)
                  nodalWeightsN(loc) += fluctSubcellN(m) * ((xMinSubcell(m) - x(dofInd)) / sumWeightsSubcellN(m)); // eq. (11)
               }
            }
         }

         for (i = 0; i < nd; i++)
         {
            dofInd = k*nd+i;
            weightP = (xMax - x(dofInd)) / sumWeightsP;
            weightN = (xMin - x(dofInd)) / sumWeightsN;
            
            if (fct.schemeOpt)
            {
               aux = gamma / (rhoP + eps);
               weightP *= 1. - min(aux * sumFluctSubcellP, 1.);
               weightP += min(aux, 1. / (sumFluctSubcellP + eps)) * nodalWeightsP(i);
               
               aux = gamma / (rhoN - eps);
               weightN *= 1. - min(aux * sumFluctSubcellN, 1.);
               weightN += max(aux, 1. / (sumFluctSubcellN - eps)) * nodalWeightsN(i);
            }
            
            for (j = 0; j < nd; j++)
            {
               dofInd2 = k*nd+j;
               if (z(dofInd2) > eps)
               {
                  y(dofInd) += (1. - alpha(j)) * weightP * z(dofInd2);
               }
               else if (z(dofInd2) < -eps)
               {
                  y(dofInd) += (1. - alpha(j)) * weightN * z(dofInd2);
               }
            }
            y(dofInd) = (y(dofInd) + alpha(i) * z(dofInd)) / lumpedM(dofInd);
         }
      }
   }
}

void FE_Evolution::ComputeHighOrderSolution(const Vector &x, Vector &y) const
{
   // No monotonicity treatment, straightforward high-order scheme
   // ydot = M^{-1} (K x + b)
   K.Mult(x, z);
   z += b;
   NeumannSolve(z, y);
}

void FE_Evolution::ComputeFCTSolution(const Vector &x, const Vector &yH,
                                      const Vector &yL, Vector &y) const
{
   // High order reconstruction that yields an updated admissible solution by means of
   // clipping the solution coefficients within certain bounds and scaling the anti-
   // diffusive fluxes in a way that leads to local conservation of mass.
   int j, k, nd, dofInd;
   double sumPos, sumNeg, eps = 1.E-15;
   Vector uClipped, fClipped;
   
   // compute solution bounds
   fct.bnds.ComputeVertexBounds(x);

   // Monotonicity terms
   for (k = 0; k < fes->GetMesh()->GetNE(); k++)
   {
      const FiniteElement &el = *fes->GetFE(k);
      nd = el.GetDof();

      uClipped.SetSize(nd); uClipped = 0.;
      fClipped.SetSize(nd); fClipped = 0.;
      sumPos = sumNeg = 0.;
      
      for (j = 0; j < nd; j++)
      {
         dofInd = k*nd+j;
         uClipped(j) = min(fct.bnds.x_max(dofInd), max(x(dofInd) + dt * yH(dofInd), fct.bnds.x_min(dofInd)));
         // compute coefficients for the high-order corrections
         fClipped(j) = lumpedM(dofInd) * (uClipped(j) - ( x(dofInd) + dt * yL(dofInd) ));

         sumPos += max(fClipped(j), 0.);
         sumNeg += min(fClipped(j), 0.);
      }

      for (j = 0; j < nd; j++)
      {
         if ((sumPos + sumNeg > eps) && (fClipped(j) > eps))
         {
            fClipped(j) *= - sumNeg / sumPos;
         }
         if ((sumPos + sumNeg < -eps) && (fClipped(j) < -eps))
         {
            fClipped(j) *= - sumPos / sumNeg;
         }

         dofInd = k*nd+j;
         // yH is high order discrete time derivative
         // yL is low order discrete time derivative
         y(dofInd) = yL(dofInd) + fClipped(j) / (dt * lumpedM(dofInd));
         // y is now the discrete time derivative featuring the high order anti-diffusive
         // reconstruction that leads to an forward Euler updated admissible solution.
         // The factor dt in the denominator is used for compensation in the ODE solver.
      }
   }
}


// Implementation of class FE_Evolution
FE_Evolution::FE_Evolution(FiniteElementSpace* _fes,
                           BilinearForm &Mbf_, BilinearForm &Kbf_,
                           SparseMatrix &_M, SparseMatrix &_K,
                           const Vector &_b, FluxCorrectedTransport &_fct,
                           GridFunction &mpos, GridFunction &vpos,
                           BilinearForm &_kbdr, SparseMatrix &_KBDR,
                           BilinearForm &_ml, Vector &_lumpedM)
   : TimeDependentOperator(_M.Size()), fes(_fes),
     Mbf(Mbf_), Kbf(Kbf_), M(_M), K(_K), b(_b),
     z(_M.Size()), fct(_fct), kbdr(_kbdr), KBDR(_KBDR),
     start_pos(mpos.Size()), mesh_pos(mpos), vel_pos(vpos),
     ml(_ml), lumpedM(_lumpedM) { }

void FE_Evolution::Mult(const Vector &x, Vector &y) const
{
   // Move towards x0 with current t.
   const double t = GetTime();
   const double sub_time_step = t - start_t;

   if (problem == 6)
   {
      add(start_pos, t, vel_pos, mesh_pos);
   }
   else
   {
      add(start_pos, -sub_time_step, vel_pos, mesh_pos);
   }

   // Reassemble on the new mesh (given by mesh_pos).
   Mbf.BilinearForm::operator=(0.0);
   Mbf.Assemble();
   Kbf.BilinearForm::operator=(0.0);
   Kbf.Assemble(0);
   kbdr.BilinearForm::operator=(0.0);
   kbdr.Assemble(0);
   ml.BilinearForm::operator=(0.0);
   ml.Assemble();
   ml.SpMat().GetDiag(lumpedM);

   if (fct.monoType == 0)
   {
      ComputeHighOrderSolution(x, y);
   }
   else 
   {
      if (fct.monoType % 2 == 1)
      {
         ComputeLowOrderSolution(x, y);
      }
      else if (fct.monoType % 2 == 0)
      {
         Vector yH, yL;
         yH.SetSize(x.Size()); yL.SetSize(x.Size());
         
         ComputeHighOrderSolution(x, yH);
         ComputeLowOrderSolution(x, yL);
         ComputeFCTSolution(x, yH, yL, y);
      }
   }
}


// Velocity coefficient
void velocity_function(const Vector &x, Vector &v)
{
   int dim = x.Size();

   // map to the reference [-1,1] domain
   Vector X(dim);
   for (int i = 0; i < dim; i++)
   {
      double center = (bb_min[i] + bb_max[i]) * 0.5;
      X(i) = 2 * (x(i) - center) / (bb_max[i] - bb_min[i]);
   }

   switch (problem)
   {
      case 0:
      {
         // Translations in 1D, 2D, and 3D
         switch (dim)
         {
            case 1: v(0) = 1.0; break;
            //case 2: v(0) = sqrt(2./3.); v(1) = sqrt(1./3.); break;
            case 2: v(0) = 0.0; v(1) = 1.0; break;
            case 3: v(0) = sqrt(3./6.); v(1) = sqrt(2./6.); v(2) = sqrt(1./6.);
               break;
         }
         break;
      }
      case 1:
      case 2:
      case 4:
      {
         // Clockwise rotation in 2D around the origin
         const double w = M_PI/2;
         switch (dim)
         {
            case 1: v(0) = 1.0; break;
            case 2: v(0) = -w*X(1); v(1) = w*X(0); break;
            case 3: v(0) = -w*X(1); v(1) = w*X(0); v(2) = 0.0; break;
         }
         break;
      }
      case 3:
      {
         // Clockwise twisting rotation in 2D around the origin
         const double w = M_PI/2;
         double d = max((X(0)+1.)*(1.-X(0)),0.) * max((X(1)+1.)*(1.-X(1)),0.);
         d = d*d;
         switch (dim)
         {
            case 1: v(0) = 1.0; break;
            case 2: v(0) = d*w*X(1); v(1) = -d*w*X(0); break;
            case 3: v(0) = d*w*X(1); v(1) = -d*w*X(0); v(2) = 0.0; break;
         }
         break;
      }
      case 5:
      {
         switch (dim)
         {
            case 1: v(0) = 1.0; break;
            case 2: v(0) = 1.0; v(1) = 1.0; break;
            case 3: v(0) = 1.0; v(1) = 1.0; v(2) = 1.0; break;
         }
         break;
      }
      case 6:
      {
         // Taylor-Green velocity, used for mesh motion in remap tests.

         // Map [-1,1] to [0,1].
         for (int d = 0; d < dim; d++) { X(d) = X(d) * 0.5 + 0.5; }

         if (dim == 1) { MFEM_ABORT("Not implemented."); }
         v(0) =  sin(M_PI*X(0)) * cos(M_PI*X(1));
         v(1) = -cos(M_PI*X(0)) * sin(M_PI*X(1));
         if (dim == 3)
         {
            v(0) *= cos(M_PI*X(2));
            v(1) *= cos(M_PI*X(2));
            v(2) = 0.0;
         }
         break;
      }
   }
}

double box(std::pair<double,double> p1, std::pair<double,double> p2, double theta, 
      std::pair<double,double> origin, double x, double y)
{
   double xmin=p1.first;
   double xmax=p2.first;
   double ymin=p1.second;
   double ymax=p2.second;
   double ox=origin.first;
   double oy=origin.second;
   
   double pi = M_PI;
   double s=std::sin(theta*pi/180);
   double c=std::cos(theta*pi/180);
   
   double xn=c*(x-ox)-s*(y-oy)+ox;
   double yn=s*(x-ox)+c*(y-oy)+oy;
   
   if (xn>xmin && xn<xmax && yn>ymin && yn<ymax)
      return 1.0;
   else 
      return 0.0;
}

double box3D(double xmin, double xmax, double ymin, double ymax, double zmin, double zmax, 
             double theta, double ox, double oy, double x, double y, double z)
{
   double pi = M_PI;
   double s=std::sin(theta*pi/180);
   double c=std::cos(theta*pi/180);
   
   double xn=c*(x-ox)-s*(y-oy)+ox;
   double yn=s*(x-ox)+c*(y-oy)+oy;
   
   if (xn>xmin && xn<xmax && yn>ymin && yn<ymax && z>zmin && z<zmax)
      return 1.0;
   else 
      return 0.0;
}

double get_cross(double rect1, double rect2)
{
   double intersection=rect1*rect2;
   return rect1+rect2-intersection; //union
}

double ring(double rin, double rout, Vector c, Vector y)
{
   double r = 0.;
   int dim = c.Size();
   if (dim != y.Size())
   {
      mfem_error("Origin vector and variable have to be of the same size.");
   }
   for (int i = 0; i < dim; i++)
   {
      r += pow(y(i)-c(i), 2.);
   }
   r = sqrt(r);
   if (r>rin && r<rout)
   {
      return 1.0;
   }
   else
   {
      return 0.0;
   }
}

// Initial condition
double u0_function(const Vector &x)
{
   int dim = x.Size();

   // map to the reference [-1,1] domain
   Vector X(dim);
   for (int i = 0; i < dim; i++)
   {
      double center = (bb_min[i] + bb_max[i]) * 0.5;
      X(i) = 2 * (x(i) - center) / (bb_max[i] - bb_min[i]);
   }

   switch (problem)
   {
      case 0:
      case 1:
      case 6:
      {
         switch (dim)
         {
            case 1:
               return exp(-40.*pow(X(0)-0.5,2));
            case 2:
            case 3:
            {
               double rx = 0.45, ry = 0.25, cx = 0., cy = -0.2, w = 10.;
               if (dim == 3)
               {
                  const double s = (1. + 0.25*cos(2*M_PI*X(2)));
                  rx *= s;
                  ry *= s;
               }
               return ( erfc(w*(X(0)-cx-rx))*erfc(-w*(X(0)-cx+rx)) *
                        erfc(w*(X(1)-cy-ry))*erfc(-w*(X(1)-cy+ry)) )/16;
            }
         }
      }
      case 2:
      {
         double x_ = X(0), y_ = X(1), rho, phi;
         rho = hypot(x_, y_);
         phi = atan2(y_, x_);
         return pow(sin(M_PI*rho),2)*sin(3*phi);
      }
      case 3:
      {
         const double f = M_PI;
         return .5*(sin(f*X(0))*sin(f*X(1)) + 1.); // modified by Hennes
      }
      case 4:
      {
         double scale = 0.0225;
         double slit = (X(0) <= -0.05) || (X(0) >= 0.05) || (X(1) >= 0.7);
         double cone = (0.5/sqrt(scale)) * sqrt(pow(X(0), 2.) + pow(X(1) + 0.5, 2.));
         double hump = (0.5/sqrt(scale)) * sqrt(pow(X(0) + 0.5, 2.) + pow(X(1), 2.));

         return (slit && ((pow(X(0),2.) + pow(X(1) - 0.5,2.)) <= 4.*scale)) ? 1. : 0.
                + (1.-cone) * (pow(X(0), 2.) + pow(X(1) + 0.5, 2.) <= 4.*scale)
                + 0.25*(1.+cos(M_PI*hump))*((pow(X(0) + 0.5, 2.) + pow(X(1), 2.)) <= 4.*scale);
      }
      case 5:
      {
         Vector y(dim);
         for (int i = 0; i < dim; i++) { y(i) = 50. * (x(i) + 1.); }
         
         if (dim==1)
         {
            mfem_error("This test is not supported in 1D.");
         }
         else if (dim==2)
         {
            std::pair<double, double> p1;
            std::pair<double, double> p2;
            std::pair<double, double> origin;
            
            // cross
            p1.first=14.; p1.second=3.;
            p2.first=17.; p2.second=26.;
            origin.first = 15.5;
            origin.second = 11.5;
            double rect1=box(p1,p2,-45.,origin,y(0),y(1));
            p1.first=7.; p1.second=10.;
            p2.first=32.; p2.second=13.;
            double rect2=box(p1,p2,-45.,origin,y(0),y(1));
            double cross=get_cross(rect1,rect2);
            // rings
            Vector c(dim);
            c(0) = 40.; c(1) = 40;
            double ring1 = ring(7., 10., c, y);
            c(1) = 20.;
            double ring2 = ring(3., 7., c, y);
            
            return cross + ring1 + ring2;
         }
         else
         {
            // cross
            double rect1 = box3D(7.,32.,10.,13.,10.,13.,-45.,15.5,11.5,y(0),y(1),y(2));
            double rect2 = box3D(14.,17.,3.,26.,10.,13.,-45.,15.5,11.5,y(0),y(1),y(2));
            double rect3 = box3D(14.,17.,10.,13.,3.,26.,-45.,15.5,11.5,y(0),y(1),y(2));
            
            double cross = get_cross(get_cross(rect1, rect2), rect3);
            
            // rings
            Vector c1(dim), c2(dim);
            c1(0) = 40.; c1(1) = 40; c1(2) = 40.;
            c2(0) = 40.; c2(1) = 20; c2(2) = 20.;
            
            double shell1 = ring(7., 10., c1, y);
            double shell2 = ring(3., 7., c2, y);
            
            double dom2 = cross + shell1 + shell2;
            
            // cross
            rect1 = box3D(2.,27.,30.,33.,30.,33.,0.,0.,0.,y(0),y(1),y(2));
            rect2 = box3D(9.,12.,23.,46.,30.,33.,0.,0.,0.,y(0),y(1),y(2));
            rect3 = box3D(9.,12.,30.,33.,23.,46.,0.,0.,0.,y(0),y(1),y(2));
            
            cross = get_cross(get_cross(rect1, rect2), rect3);
            
            double ball1 = ring(0., 7., c1, y);
            double ball2 = ring(0., 3., c2, y);
            double shell3 = ring(7., 10., c2, y);
            
            double dom3 = cross + ball1 + ball2 + shell3;
            
            double dom1 = 1. - get_cross(dom2, dom3);
            
            return dom1 + 2.*dom2 + 3.*dom3;
         }
      }
   }
   return 0.0;
}

// Inflow boundary condition (zero for the problems considered in this example)
double inflow_function(const Vector &x)
{
   switch (problem)
   {
      case 0:
      case 1:
      case 2:
      case 3:
      case 4: 
      case 5: return 0.0;
   }
   return 0.0;
}<|MERGE_RESOLUTION|>--- conflicted
+++ resolved
@@ -522,157 +522,6 @@
       }
    }
 
-<<<<<<< HEAD
-=======
-   void ComputeResidualWeights(FiniteElementSpace* fes, VectorFunctionCoefficient &coef)
-   {
-      Mesh *mesh = fes->GetMesh();
-      int i, j, k, m, p, nd, dofInd, qOrdF, numBdrs, numDofs,
-          dim = mesh->Dimension(), ne = mesh->GetNE();
-      DenseMatrix elmat;
-      ElementTransformation *tr;
-      FaceElementTransformations *Trans;
-
-      // use the first mesh element as indicator for the following bunch
-      const FiniteElement &dummy = *fes->GetFE(0);
-      nd = dummy.GetDof();
-      p = dummy.GetOrder();
-      
-      const IntegrationRule *irF = GetFaceIntRule(fes);
-
-      BilinearFormIntegrator *fluct;
-      fluct = new MixedConvectionIntegrator(coef);
-
-      BilinearForm VolumeTerms(fes);
-      VolumeTerms.AddDomainIntegrator(new ConvectionIntegrator(coef));
-      VolumeTerms.Assemble();
-      VolumeTerms.Finalize();
-      //fluctMatrix = VolumeTerms.SpMat();
-
-      Mesh *ref_mesh = GetSubcellMesh(mesh, p);
-
-      const int btype = BasisType::Positive;
-      DG_FECollection fec0(0, dim, btype);
-      DG_FECollection fec1(1, dim, btype);
-
-      FiniteElementSpace SubFes0(ref_mesh, &fec0);
-      FiniteElementSpace SubFes1(ref_mesh, &fec1);
-
-      fluctSub.SetSize(ne*numSubcells, numDofsSubcell);
-      bdrIntLumped.SetSize(ne*nd, numBdrs); bdrIntLumped = 0.;
-      bdrInt.SetSize(ne*nd, nd*numBdrs); bdrInt = 0.;
-
-      for (k = 0; k < ne; k++)
-      {
-         ////////////////////////////
-         // Boundary contributions //
-         ////////////////////////////
-         preprocessFluxLumping(fes, coef, k, irF);
-
-         ///////////////////////////
-         // Element contributions //
-         ///////////////////////////
-         for (m = 0; m < numSubcells; m++)
-         {
-            dofInd = numSubcells*k+m;
-            const FiniteElement *el0 = SubFes0.GetFE(dofInd);
-            const FiniteElement *el1 = SubFes1.GetFE(dofInd);
-            tr = ref_mesh->GetElementTransformation(dofInd);
-            fluct->AssembleElementMatrix2(*el1, *el0, *tr, elmat);
-
-            for (j = 0; j < numDofsSubcell; j++)
-               fluctSub(dofInd, j) = elmat(0,j);
-         }
-      }
-      if (p!=1)
-      {
-         delete ref_mesh;
-      }
-      delete fluct;
-   }
-   
-   void preprocessFluxLumping(FiniteElementSpace* fes, VectorFunctionCoefficient &coef, const int k, 
-                              const IntegrationRule *irF)
-   {
-      const FiniteElement &dummy = *fes->GetFE(k);
-      Mesh *mesh = fes->GetMesh();
-      
-      int i, j, l, m, idx, numBdrs = dofs.Width(), numDofs = dofs.Height(), 
-            nd = dummy.GetDof(), p = dummy.GetOrder(), dim = mesh->Dimension();
-      double vn;
-      Array <int> bdrs, orientation;
-      FaceElementTransformations *Trans;
-      
-      dummy.ExtractBdrDofs(dofs); //TODO rm?
-      numBdrs = dofs.Width();
-      numDofs = dofs.Height();
-      
-      Vector vval, nor(dim), shape(nd);
-      
-      if (dim==1)
-         numBdrs = 0; // Nothing needs to be done for 1D boundaries
-      else if (dim==2)
-         mesh->GetElementEdges(k, bdrs, orientation);
-      else if (dim==3)
-         mesh->GetElementFaces(k, bdrs, orientation);
-
-      for (i = 0; i < numBdrs; i++)
-      {
-         Trans = mesh->GetFaceElementTransformations(bdrs[i]);
-         vn = 0.;
-         
-         for (l = 0; l < irF->GetNPoints(); l++)
-         {
-            const IntegrationPoint &ip = irF->IntPoint(l);
-            IntegrationPoint eip1;
-            Trans->Face->SetIntPoint(&ip);
-            
-            if (dim == 1)
-            {
-               nor(0) = 2.*eip1.x - 1.0;
-            }
-            else
-            {
-               CalcOrtho(Trans->Face->Jacobian(), nor);
-            }
-            
-            if (Trans->Elem1No != k)
-            {
-               Trans->Loc2.Transform(ip, eip1);
-               dummy.CalcShape(eip1, shape);
-               Trans->Elem2->SetIntPoint(&eip1);
-               coef.Eval(vval, *Trans->Elem2, eip1);
-               nor *= -1.;
-               Trans->Loc1.Transform(ip, eip1);
-            }
-            else
-            {
-               Trans->Loc1.Transform(ip, eip1);
-               dummy.CalcShape(eip1, shape);
-               Trans->Elem1->SetIntPoint(&eip1);
-               coef.Eval(vval, *Trans->Elem1, eip1);
-               Trans->Loc2.Transform(ip, eip1);
-            }
-            
-            nor /= nor.Norml2();
-            vn = min(0., vval * nor);
-            
-            for(j = 0; j < numDofs; j++)
-            {
-               bdrIntLumped(k*nd+dofs(j,i),i) -= ip.weight * 
-               Trans->Face->Weight() * shape(dofs(j,i)) * vn;
-               
-               for (m = 0; m < numDofs; m++)
-               {
-                  bdrInt(k*nd+dofs(j,i),i*nd+dofs(m,i)) -= ip.weight * 
-                  Trans->Face->Weight() * shape(dofs(j,i)) * shape(dofs(m,i)) * vn;
-               }
-            }
-         }
-      }
-   }
-
->>>>>>> 3809795c
    // Computes the element-global indices from the indices of the subcell and the indices
    // of dofs on the subcell.
    // NOTE: Here it is assumed that the mesh consists of segments, quads or hexes.
@@ -1270,15 +1119,32 @@
    BilinearForm m(&fes);
    m.AddDomainIntegrator(new MassIntegrator);
    BilinearForm k(&fes);
+   
+BilinearForm kbdr(&fes);
+
+if (problem==6)
+{
    k.AddDomainIntegrator(new ConvectionIntegrator(v_coeff));
    k.AddInteriorFaceIntegrator(
       new TransposeIntegrator(new DGTraceIntegrator(v_coeff, -1.0, -0.5)));
    k.AddBdrFaceIntegrator(
       new TransposeIntegrator(new DGTraceIntegrator(v_coeff, -1.0, -0.5)));
    
-   BilinearForm kbdr(&fes);
    kbdr.AddInteriorFaceIntegrator(
       new TransposeIntegrator(new DGTraceIntegrator(v_coeff, -1.0, -0.5)));
+}
+else
+{
+   k.AddDomainIntegrator(new ConvectionIntegrator(velocity));
+   k.AddInteriorFaceIntegrator(
+      new TransposeIntegrator(new DGTraceIntegrator(velocity, -1.0, -0.5)));
+   k.AddBdrFaceIntegrator(
+      new TransposeIntegrator(new DGTraceIntegrator(velocity, -1.0, -0.5)));
+
+   kbdr.AddInteriorFaceIntegrator(
+      new TransposeIntegrator(new DGTraceIntegrator(velocity, -1.0, -0.5)));
+}
+   
    kbdr.Assemble(0);
    kbdr.Finalize(0);
    
@@ -1440,10 +1306,18 @@
    }
 
    // check for conservation
+double finalMass;
+if (problem==6)
+{
    ml.BilinearForm::operator=(0.0);
    ml.Assemble();
    ml.SpMat().GetDiag(lumpedM);
-   double finalMass = lumpedM * u;
+   finalMass = lumpedM * u;
+}
+else
+{
+   finalMass = tmp * u;
+}
    cout << "Mass loss: " << abs(initialMass - finalMass) << endl;
    
    // Compute errors for problems, where the initial condition is equal to the final solution
@@ -1553,27 +1427,14 @@
              fluctSubcellP, fluctSubcellN, nodalWeightsP, nodalWeightsN, alpha;
 
       //
-<<<<<<< HEAD
       SparseMatrix fluctMatrix;
       DenseMatrix fluctSub, bdrIntLumped, bdrInt;
       ComputeResidualWeights(fct, fluctMatrix, fluctSub, bdrIntLumped, bdrInt);
          
       // Discretization terms
       y = b;
-//       KBDR.AddMult(x, y); //for debug
+      KBDR.AddMult(x, y); //for debug
       fluctMatrix.Mult(x, z);
-=======
-      //fct.fluctMatrix.Mult(x, z);
-      KBDR.Mult(x, z);
-      z += b;
-      NeumannSolve(z, y);
-      return;
-      //
-             
-      // Discretization terms
-      y = b;
-      //fct.fluctMatrix.Mult(x, z);
->>>>>>> 3809795c
       if (dim==1)
       {
          K.AddMult(x, y);
@@ -1620,8 +1481,8 @@
          ////////////////////////////
          // Boundary contributions //
          ////////////////////////////
-         if (dim > 1)// Nothing needs to be done for 1D boundaries (due to Bernstein basis)
-           LinearFluxLumping(k, nd, x, y, bdrInt, bdrIntLumped);
+//          if (dim > 1)// Nothing needs to be done for 1D boundaries (due to Bernstein basis)
+//            LinearFluxLumping(k, nd, x, y, bdrInt, bdrIntLumped);
          
          sumWeightsP = nd*xMax - xSum + eps;
          sumWeightsN = nd*xMin - xSum - eps;
