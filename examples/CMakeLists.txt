--- conflicted
+++ resolved
@@ -28,10 +28,7 @@
   ex19.cpp
   ex20.cpp
   ex21.cpp
-<<<<<<< HEAD
   ex22.cpp
-=======
->>>>>>> edfb62d8
   )
 
 if (MFEM_USE_MPI)
