# Copyright (c) 2010, Lawrence Livermore National Security, LLC. Produced at the
# Lawrence Livermore National Laboratory. LLNL-CODE-443211. All Rights reserved.
# See file COPYRIGHT for details.
#
# This file is part of the MFEM library. For more information and source code
# availability see http://mfem.org.
#
# MFEM is free software; you can redistribute it and/or modify it under the
# terms of the GNU Lesser General Public License (as published by the Free
# Software Foundation) version 2.1 dated February 1999.

# The current MFEM version as an integer, see also `CMakeLists.txt`.
MFEM_VERSION = 30401
MFEM_VERSION_STRING = $(shell printf "%06d" $(MFEM_VERSION) | \
  sed -e 's/^0*\(.*.\)\(..\)\(..\)$$/\1.\2.\3/' -e 's/\.0/./g' -e 's/\.0$$//')

define MFEM_HELP_MSG

MFEM makefile targets:

   make config
   make
   make all
   make status/info
   make serial
   make parallel
   make debug
   make pdebug
   make test/check
   make install
   make clean
   make distclean
   make style

Examples:

make config MFEM_USE_MPI=YES MFEM_DEBUG=YES MPICXX=mpiCC
   Configure the make system for subsequent runs (analogous to a configure script).
   The available options are documented in the INSTALL file.
make config BUILD_DIR=<dir>
   Configure an out-of-source-tree build in the given directory.
make config -f <mfem-dir>/makefile
   Configure an out-of-source-tree build in the current directory.
make -j 4
   Build the library (in parallel) using the current configuration options.
make all
   Build the library, the examples and the miniapps using the current configuration.
make status
   Display information about the current configuration.
make serial
   A shortcut to configure and build the serial optimized version of the library.
make parallel
   A shortcut to configure and build the parallel optimized version of the library.
make debug
   A shortcut to configure and build the serial debug version of the library.
make pdebug
   A shortcut to configure and build the parallel debug version of the library.
make test
   Verify the build by checking the results from running all examples, miniapps,
   and tests.
make check
   Quick-check the build by compiling and running Example 1/1p.
make unittest
   Verify the build against the unit tests.
make install PREFIX=<dir>
   Install the library and headers in <dir>/lib and <dir>/include.
make clean
   Clean the library and object files, but keep the configuration.
make distclean
   In addition to "make clean", clean the configuration and remove the local
   installation directory.
make style
   Format the MFEM C++ source files using Artistic Style (astyle).

endef

# Save the MAKEOVERRIDES for cases where we explicitly want to pass the command
# line overrides to sub-make:
override MAKEOVERRIDES_SAVE := $(MAKEOVERRIDES)
# Do not pass down variables from the command-line to sub-make:
MAKEOVERRIDES =

# Path to the mfem source directory, defaults to this makefile's directory:
THIS_MK := $(lastword $(MAKEFILE_LIST))
$(if $(wildcard $(THIS_MK)),,$(error Makefile not found "$(THIS_MK)"))
MFEM_DIR ?= $(patsubst %/,%,$(dir $(THIS_MK)))
MFEM_REAL_DIR := $(realpath $(MFEM_DIR))
$(if $(MFEM_REAL_DIR),,$(error Source directory "$(MFEM_DIR)" is not valid))
SRC := $(if $(MFEM_REAL_DIR:$(CURDIR)=),$(MFEM_DIR)/,)
$(if $(word 2,$(SRC)),$(error Spaces in SRC = "$(SRC)" are not supported))

MFEM_GIT_STRING = $(shell [ -d $(MFEM_DIR)/.git ] && git -C $(MFEM_DIR) \
   describe --all --long --abbrev=40 --dirty --always 2> /dev/null)

EXAMPLE_SUBDIRS = sundials petsc pumi
EXAMPLE_DIRS := examples $(addprefix examples/,$(EXAMPLE_SUBDIRS))
EXAMPLE_TEST_DIRS := examples

MINIAPP_SUBDIRS = common electromagnetics meshing performance tools nurbs
MINIAPP_DIRS := $(addprefix miniapps/,$(MINIAPP_SUBDIRS))
MINIAPP_TEST_DIRS := $(filter-out %/common,$(MINIAPP_DIRS))
MINIAPP_USE_COMMON := $(addprefix miniapps/,electromagnetics tools)

EM_DIRS = $(EXAMPLE_DIRS) $(MINIAPP_DIRS)

TEST_SUBDIRS = unit
TEST_DIRS := $(addprefix tests/,$(TEST_SUBDIRS))

ALL_TEST_DIRS = $(filter-out\
   $(SKIP_TEST_DIRS),$(TEST_DIRS) $(EXAMPLE_TEST_DIRS) $(MINIAPP_TEST_DIRS))

# Use BUILD_DIR on the command line; set MFEM_BUILD_DIR before including this
# makefile or config/config.mk from a separate $(BUILD_DIR).
MFEM_BUILD_DIR ?= .
BUILD_DIR := $(MFEM_BUILD_DIR)
BUILD_REAL_DIR := $(abspath $(BUILD_DIR))
ifneq ($(BUILD_REAL_DIR),$(MFEM_REAL_DIR))
   BUILD_SUBDIRS = $(DIRS) config $(EM_DIRS) doc $(TEST_DIRS)
   BUILD_DIR_DEF = -DMFEM_BUILD_DIR="$(BUILD_REAL_DIR)"
   BLD := $(if $(BUILD_REAL_DIR:$(CURDIR)=),$(BUILD_DIR)/,)
   $(if $(word 2,$(BLD)),$(error Spaces in BLD = "$(BLD)" are not supported))
else
   BUILD_DIR = $(MFEM_DIR)
   BLD := $(SRC)
endif
MFEM_BUILD_DIR := $(BUILD_DIR)

CONFIG_MK = $(BLD)config/config.mk

DEFAULTS_MK = $(SRC)config/defaults.mk
include $(DEFAULTS_MK)

# Optional user config file, see config/defaults.mk
USER_CONFIG = $(BLD)config/user.mk
-include $(USER_CONFIG)

# Helper print-info function
mfem-info = $(if $(filter YES,$(VERBOSE)),$(info *** [info]$(1)),)
export VERBOSE

$(call mfem-info, MAKECMDGOALS = $(MAKECMDGOALS))
$(call mfem-info, MAKEFLAGS    = $(MAKEFLAGS))
$(call mfem-info, MFEM_DIR  = $(MFEM_DIR))
$(call mfem-info, BUILD_DIR = $(BUILD_DIR))
$(call mfem-info, SRC       = $(SRC))
$(call mfem-info, BLD       = $(BLD))

# Include $(CONFIG_MK) unless some of the $(SKIP_INCLUDE_TARGETS) are given
SKIP_INCLUDE_TARGETS = help config clean distclean serial parallel debug pdebug\
 style
HAVE_SKIP_INCLUDE_TARGET = $(filter $(SKIP_INCLUDE_TARGETS),$(MAKECMDGOALS))
ifeq (,$(HAVE_SKIP_INCLUDE_TARGET))
   $(call mfem-info, Including $(CONFIG_MK))
   -include $(CONFIG_MK)
else
   # Do not allow skip-include targets to be combined with other targets
   ifneq (1,$(words $(MAKECMDGOALS)))
      $(error Target '$(firstword $(HAVE_SKIP_INCLUDE_TARGET))' can not be\
      combined with other targets)
   endif
   $(call mfem-info, NOT including $(CONFIG_MK))
endif

# Compile flags used by MFEM: CPPFLAGS, CXXFLAGS, plus library flags
INCFLAGS =
# Link flags used by MFEM: library link flags plus LDFLAGS (added last)
ALL_LIBS =

# Building static and/or shared libraries:
MFEM_STATIC ?= $(STATIC)
MFEM_SHARED ?= $(SHARED)

# Internal shortcuts
override static = $(if $(MFEM_STATIC:YES=),,YES)
override shared = $(if $(MFEM_SHARED:YES=),,YES)

# The default value of CXXFLAGS is based on the value of MFEM_DEBUG
ifeq ($(MFEM_DEBUG),YES)
   CXXFLAGS ?= $(DEBUG_FLAGS)
endif
CXXFLAGS ?= $(OPTIM_FLAGS)

# MPI configuration
ifneq ($(MFEM_USE_MPI),YES)
   MFEM_CXX ?= $(CXX)
   PKGS_NEED_MPI = SUPERLU STRUMPACK PETSC PUMI
   $(foreach mpidep,$(PKGS_NEED_MPI),$(if $(MFEM_USE_$(mpidep):NO=),\
     $(warning *** [MPI is OFF] setting MFEM_USE_$(mpidep) = NO)\
     $(eval override MFEM_USE_$(mpidep)=NO),))
else
   MFEM_CXX ?= $(MPICXX)
   INCFLAGS += $(HYPRE_OPT)
   ALL_LIBS += $(HYPRE_LIB)
endif

DEP_CXX ?= $(MFEM_CXX)

# Check legacy OpenMP configuration
ifeq ($(MFEM_LEGACY_USE_OPENMP),YES)
   MFEM_THREAD_SAFE ?= YES
   ifneq ($(MFEM_THREAD_SAFE),YES)
      $(error Incompatible config: MFEM_LEGACY_USE_OPENMP requires MFEM_THREAD_SAFE)
   endif
endif

# List of MFEM dependencies, that require the *_LIB variable to be non-empty
MFEM_REQ_LIB_DEPS = SUPERLU METIS CONDUIT SIDRE LAPACK SUNDIALS MESQUITE\
 SUITESPARSE STRUMPACK GECKO GNUTLS NETCDF PETSC MPFR PUMI
PETSC_ERROR_MSG = $(if $(PETSC_FOUND),,. PETSC config not found: $(PETSC_VARS))

define mfem_check_dependency
ifeq ($$(MFEM_USE_$(1)),YES)
   $$(if $$($(1)_LIB),,$$(error $(1)_LIB is empty$$($(1)_ERROR_MSG)))
endif
endef

# During configuration, check dependencies from MFEM_REQ_LIB_DEPS
ifeq ($(MAKECMDGOALS),config)
   $(foreach dep,$(MFEM_REQ_LIB_DEPS),\
      $(eval $(call mfem_check_dependency,$(dep))))
endif

# List of MFEM dependencies, processed below
MFEM_DEPENDENCIES = $(MFEM_REQ_LIB_DEPS) LIBUNWIND OPENMP

# Macro for adding dependencies
define mfem_add_dependency
ifeq ($(MFEM_USE_$(1)),YES)
   INCFLAGS += $($(1)_OPT)
   ALL_LIBS += $($(1)_LIB)
endif
endef

# Legacy options
ifeq ($(MFEM_LEGACY_USE_OPENMP),YES)
   INCFLAGS += $(OPENMP_OPT)
   ALL_LIBS += $(OPENMP_LIB)
endif

# Process dependencies
$(foreach dep,$(MFEM_DEPENDENCIES),$(eval $(call mfem_add_dependency,$(dep))))

# Timer option
ifeq ($(MFEM_TIMER_TYPE),2)
   ALL_LIBS += $(POSIX_CLOCKS_LIB)
endif

# gzstream configuration
ifeq ($(MFEM_USE_GZSTREAM),YES)
   INCFLAGS += $(ZLIB_OPT)
   ALL_LIBS += $(ZLIB_LIB)
endif

# List of all defines that may be enabled in config.hpp and config.mk:
MFEM_DEFINES = MFEM_VERSION MFEM_VERSION_STRING MFEM_GIT_STRING MFEM_USE_MPI\
 MFEM_USE_METIS MFEM_USE_METIS_5 MFEM_DEBUG MFEM_USE_EXCEPTIONS\
 MFEM_USE_GZSTREAM MFEM_USE_LIBUNWIND MFEM_USE_LAPACK MFEM_THREAD_SAFE\
 MFEM_USE_OPENMP MFEM_LEGACY_USE_OPENMP MFEM_USE_MEMALLOC MFEM_TIMER_TYPE\
 MFEM_USE_SUNDIALS MFEM_USE_MESQUITE MFEM_USE_SUITESPARSE MFEM_USE_GECKO\
 MFEM_USE_SUPERLU MFEM_USE_STRUMPACK MFEM_USE_GNUTLS MFEM_USE_NETCDF\
 MFEM_USE_PETSC MFEM_USE_MPFR MFEM_USE_SIDRE MFEM_USE_CONDUIT MFEM_USE_PUMI

# List of makefile variables that will be written to config.mk:
MFEM_CONFIG_VARS = MFEM_CXX MFEM_CPPFLAGS MFEM_CXXFLAGS MFEM_INC_DIR\
 MFEM_TPLFLAGS MFEM_INCFLAGS MFEM_PICFLAG MFEM_FLAGS MFEM_LIB_DIR MFEM_EXT_LIBS\
 MFEM_LIBS MFEM_LIB_FILE MFEM_STATIC MFEM_SHARED MFEM_BUILD_TAG MFEM_PREFIX\
 MFEM_CONFIG_EXTRA MFEM_MPIEXEC MFEM_MPIEXEC_NP MFEM_MPI_NP MFEM_TEST_MK

# Config vars: values of the form @VAL@ are replaced by $(VAL) in config.mk
MFEM_CPPFLAGS  ?= $(CPPFLAGS)
MFEM_CXXFLAGS  ?= $(CXXFLAGS)
MFEM_TPLFLAGS  ?= $(INCFLAGS)
MFEM_INCFLAGS  ?= -I@MFEM_INC_DIR@ @MFEM_TPLFLAGS@
MFEM_PICFLAG   ?= $(if $(shared),$(PICFLAG))
MFEM_FLAGS     ?= @MFEM_CPPFLAGS@ @MFEM_CXXFLAGS@ @MFEM_INCFLAGS@
MFEM_EXT_LIBS  ?= $(ALL_LIBS) $(LDFLAGS)
MFEM_LIBS      ?= $(if $(shared),$(BUILD_RPATH)) -L@MFEM_LIB_DIR@ -lmfem\
   @MFEM_EXT_LIBS@
MFEM_LIB_FILE  ?= @MFEM_LIB_DIR@/libmfem.$(if $(shared),$(SO_VER),a)
MFEM_BUILD_TAG ?= $(shell uname -snm)
MFEM_PREFIX    ?= $(PREFIX)
MFEM_INC_DIR   ?= $(if $(BUILD_DIR_DEF),@MFEM_BUILD_DIR@,@MFEM_DIR@)
MFEM_LIB_DIR   ?= $(if $(BUILD_DIR_DEF),@MFEM_BUILD_DIR@,@MFEM_DIR@)
MFEM_TEST_MK   ?= @MFEM_DIR@/config/test.mk
# Use "\n" (interpreted by sed) to add a newline.
MFEM_CONFIG_EXTRA ?= $(if $(BUILD_DIR_DEF),MFEM_BUILD_DIR ?= @MFEM_DIR@,)

# If we have 'config' target, export variables used by config/makefile
ifneq (,$(filter config,$(MAKECMDGOALS)))
   export $(MFEM_DEFINES) MFEM_DEFINES $(MFEM_CONFIG_VARS) MFEM_CONFIG_VARS
   export VERBOSE HYPRE_OPT PUMI_DIR
endif

# If we have 'install' target, export variables used by config/makefile
ifneq (,$(filter install,$(MAKECMDGOALS)))
   ifneq (install,$(MAKECMDGOALS))
      $(error Target 'install' can not be combined with other targets)
   endif
   # Allow changing the PREFIX during install with: make install PREFIX=<dir>
   PREFIX := $(MFEM_PREFIX)
   PREFIX_INC   := $(PREFIX)/include
   PREFIX_LIB   := $(PREFIX)/lib
   PREFIX_SHARE := $(PREFIX)/share/mfem
   override MFEM_DIR := $(MFEM_REAL_DIR)
   MFEM_INCFLAGS = -I@MFEM_INC_DIR@ @MFEM_TPLFLAGS@
   MFEM_FLAGS    = @MFEM_CPPFLAGS@ @MFEM_CXXFLAGS@ @MFEM_INCFLAGS@
   MFEM_LIBS     = $(if $(shared),$(INSTALL_RPATH)) -L@MFEM_LIB_DIR@ -lmfem\
      @MFEM_EXT_LIBS@
   MFEM_LIB_FILE = @MFEM_LIB_DIR@/libmfem.$(if $(shared),$(SO_VER),a)
   MFEM_PREFIX := $(abspath $(PREFIX))
   MFEM_INC_DIR = $(abspath $(PREFIX_INC))
   MFEM_LIB_DIR = $(abspath $(PREFIX_LIB))
   MFEM_TEST_MK = $(abspath $(PREFIX_SHARE)/test.mk)
   MFEM_CONFIG_EXTRA =
   export $(MFEM_DEFINES) MFEM_DEFINES $(MFEM_CONFIG_VARS) MFEM_CONFIG_VARS
   export VERBOSE
endif

# Source dirs in logical order
DIRS = general linalg mesh fem
SOURCE_FILES = $(foreach dir,$(DIRS),$(wildcard $(SRC)$(dir)/*.cpp))
RELSRC_FILES = $(patsubst $(SRC)%,%,$(SOURCE_FILES))
OBJECT_FILES = $(patsubst $(SRC)%,$(BLD)%,$(SOURCE_FILES:.cpp=.o))

.PHONY: lib all clean distclean install config status info deps serial parallel\
 debug pdebug style check test unittest deprecation-warnings

.SUFFIXES:
.SUFFIXES: .cpp .o
# Remove some default implicit rules
%:	%.o
%.o:	%.cpp
%:	%.cpp

# Default rule.
lib: $(if $(static),$(BLD)libmfem.a) $(if $(shared),$(BLD)libmfem.$(SO_EXT))

# Flags used for compiling all source files.
MFEM_BUILD_FLAGS = $(MFEM_PICFLAG) $(MFEM_CPPFLAGS) $(MFEM_CXXFLAGS)\
 $(MFEM_TPLFLAGS) $(BUILD_DIR_DEF)

# Rules for compiling all source files.
$(OBJECT_FILES): $(BLD)%.o: $(SRC)%.cpp $(CONFIG_MK)
	$(MFEM_CXX) $(MFEM_BUILD_FLAGS) -c $(<) -o $(@)

all: examples miniapps $(TEST_DIRS)

.PHONY: miniapps $(EM_DIRS) $(TEST_DIRS)
miniapps: $(MINIAPP_DIRS)
$(MINIAPP_USE_COMMON): miniapps/common
$(EM_DIRS) $(TEST_DIRS): lib
	$(MAKE) -C $(BLD)$(@)

.PHONY: doc
doc:
	$(MAKE) -C $(BLD)$(@)

-include $(BLD)deps.mk

$(BLD)libmfem.a: $(OBJECT_FILES)
	$(AR) $(ARFLAGS) $(@) $(OBJECT_FILES)
	$(RANLIB) $(@)
	$(MAKE) deprecation-warnings

$(BLD)libmfem.$(SO_EXT): $(BLD)libmfem.$(SO_VER)
	cd $(@D) && ln -sf $(<F) $(@F)
	$(MAKE) deprecation-warnings

# If some of the external libraries are build without -fPIC, linking shared MFEM
# library may fail. In such cases, one may set EXT_LIBS on the command line.
EXT_LIBS = $(MFEM_EXT_LIBS)
$(BLD)libmfem.$(SO_VER): $(OBJECT_FILES)
	$(MFEM_CXX) $(MFEM_BUILD_FLAGS) $(BUILD_SOFLAGS) $(OBJECT_FILES) \
	   $(EXT_LIBS) -o $(@)

serial debug:    M_MPI=NO
parallel pdebug: M_MPI=YES
serial parallel: M_DBG=NO
debug pdebug:    M_DBG=YES
serial parallel debug pdebug:
	$(MAKE) -f $(THIS_MK) config MFEM_USE_MPI=$(M_MPI) MFEM_DEBUG=$(M_DBG) \
	   $(MAKEOVERRIDES_SAVE)
	$(MAKE) $(MAKEOVERRIDES_SAVE)

deps:
	rm -f $(BLD)deps.mk
	for i in $(RELSRC_FILES:.cpp=); do \
	   $(DEP_CXX) $(MFEM_BUILD_FLAGS) -MM -MT $(BLD)$${i}.o $(SRC)$${i}.cpp\
	      >> $(BLD)deps.mk; done

check: lib
	@printf "Quick-checking the MFEM library."
	@printf " Use 'make test' for more extensive tests.\n"
	@$(MAKE) -C $(BLD)examples \
	$(if $(findstring YES,$(MFEM_USE_MPI)),ex1p-test-par,ex1-test-seq)

test:
	@echo "Testing the MFEM library. This may take a while..."
	@echo "Building all examples, miniapps, and tests..."
	@$(MAKE) $(MAKEOVERRIDES_SAVE) all
	@echo "Running tests in: [ $(ALL_TEST_DIRS) ] ..."
	@ERR=0; for dir in $(ALL_TEST_DIRS); do \
	   echo "Running tests in $${dir} ..."; \
	   if ! $(MAKE) -j1 -C $(BLD)$${dir} test; then \
	   ERR=1; fi; done; \
	   if [ 0 -ne $${ERR} ]; then echo "Some tests failed."; exit 1; \
	   else echo "All tests passed."; fi

unittest: lib
	$(MAKE) -C $(BLD)tests/unit test

.PHONY: test-print
test-print:
	@echo "Printing tests in: [ $(ALL_TEST_DIRS) ] ..."
	@for dir in $(ALL_TEST_DIRS); do \
	   $(MAKE) -j1 -C $(BLD)$${dir} test-print; done

ALL_CLEAN_SUBDIRS = $(addsuffix /clean,config $(EM_DIRS) doc $(TEST_DIRS))
.PHONY: $(ALL_CLEAN_SUBDIRS) miniapps/clean
miniapps/clean: $(addsuffix /clean,$(MINIAPP_DIRS))
$(ALL_CLEAN_SUBDIRS):
	$(MAKE) -C $(BLD)$(@D) $(@F)

clean: $(addsuffix /clean,$(EM_DIRS) $(TEST_DIRS))
	rm -f $(addprefix $(BLD),*/*.o */*~ *~ libmfem.* deps.mk)

distclean: clean config/clean doc/clean
	rm -rf mfem/

INSTALL_SHARED_LIB = $(MFEM_CXX) $(MFEM_BUILD_FLAGS) $(INSTALL_SOFLAGS)\
   $(OBJECT_FILES) $(EXT_LIBS) -o $(PREFIX_LIB)/libmfem.$(SO_VER) && \
   cd $(PREFIX_LIB) && ln -sf libmfem.$(SO_VER) libmfem.$(SO_EXT)

install: $(if $(static),$(BLD)libmfem.a) $(if $(shared),$(BLD)libmfem.$(SO_EXT))
	mkdir -p $(PREFIX_LIB)
# install static and/or shared library
	$(if $(static),$(INSTALL) -m 640 $(BLD)libmfem.a $(PREFIX_LIB))
	$(if $(shared),$(INSTALL_SHARED_LIB))
# install top level includes
	mkdir -p $(PREFIX_INC)/mfem
	$(INSTALL) -m 640 $(SRC)mfem.hpp $(SRC)mfem-performance.hpp \
	   $(PREFIX_INC)/mfem
	for hdr in mfem.hpp mfem-performance.hpp; do \
	   printf '// Auto-generated file.\n#include "mfem/'$$hdr'"\n' \
	      > $(PREFIX_INC)/$$hdr && chmod 640 $(PREFIX_INC)/$$hdr; done
# install config include
	mkdir -p $(PREFIX_INC)/mfem/config
	$(INSTALL) -m 640 $(BLD)config/_config.hpp $(PREFIX_INC)/mfem/config/config.hpp
	$(INSTALL) -m 640 $(SRC)config/tconfig.hpp $(PREFIX_INC)/mfem/config
# install remaining includes in each subdirectory
	for dir in $(DIRS); do \
	   mkdir -p $(PREFIX_INC)/mfem/$$dir && \
	   $(INSTALL) -m 640 $(SRC)$$dir/*.hpp $(PREFIX_INC)/mfem/$$dir; done
# install config.mk in $(PREFIX_SHARE)
	mkdir -p $(PREFIX_SHARE)
	$(MAKE) -C $(BLD)config config-mk CONFIG_MK=config-install.mk
	$(INSTALL) -m 640 $(BLD)config/config-install.mk $(PREFIX_SHARE)/config.mk
	rm -f $(BLD)config/config-install.mk
# install test.mk in $(PREFIX_SHARE)
	$(INSTALL) -m 640 $(SRC)config/test.mk $(PREFIX_SHARE)/test.mk

$(CONFIG_MK):
# Skip the error message when '-B' make flag is used (unconditionally
# make all targets), but still check for the $(CONFIG_MK) file
ifeq (,$(and $(findstring B,$(MAKEFLAGS)),$(wildcard $(CONFIG_MK))))
	$(info )
	$(info MFEM is not configured.)
	$(info Run "make config" first, or see "make help".)
	$(info )
	$(error )
endif

config: $(if $(BUILD_DIR_DEF),build-config,local-config)

.PHONY: local-config
local-config:
	$(MAKE) -C config all
	@printf "\nBuild destination: <source> [$(BUILD_REAL_DIR)]\n\n"

.PHONY: build-config
build-config:
	for d in $(BUILD_SUBDIRS); do mkdir -p $(BLD)$${d}; done
	for dir in "" $(addsuffix /,config $(EM_DIRS) doc $(TEST_DIRS)); do \
	   printf "# Auto-generated file.\n%s\n%s\n" \
	      "MFEM_DIR = $(MFEM_REAL_DIR)" \
	      "include \$$(MFEM_DIR)/$${dir}makefile" \
	      > $(BLD)$${dir}GNUmakefile; done
	$(MAKE) -C $(BLD)config all
	cd "$(BUILD_DIR)" && ln -sf "$(MFEM_REAL_DIR)/data" .
	for hdr in mfem.hpp mfem-performance.hpp; do \
	   printf "// Auto-generated file.\n%s\n%s\n" \
	   "#define MFEM_BUILD_DIR $(BUILD_REAL_DIR)" \
	   "#include \"$(MFEM_REAL_DIR)/$${hdr}\"" > $(BLD)$${hdr}; done
	@printf "\nBuild destination: $(BUILD_DIR) [$(BUILD_REAL_DIR)]\n\n"

help:
	$(info $(value MFEM_HELP_MSG))
	@true

status info:
	$(info MFEM_VERSION         = $(MFEM_VERSION) [v$(MFEM_VERSION_STRING)])
	$(info MFEM_GIT_STRING      = $(MFEM_GIT_STRING))
	$(info MFEM_USE_MPI         = $(MFEM_USE_MPI))
	$(info MFEM_USE_METIS       = $(MFEM_USE_METIS))
	$(info MFEM_USE_METIS_5     = $(MFEM_USE_METIS_5))
	$(info MFEM_DEBUG           = $(MFEM_DEBUG))
	$(info MFEM_USE_EXCEPTIONS  = $(MFEM_USE_EXCEPTIONS))
	$(info MFEM_USE_GZSTREAM    = $(MFEM_USE_GZSTREAM))
	$(info MFEM_USE_LIBUNWIND   = $(MFEM_USE_LIBUNWIND))
	$(info MFEM_USE_LAPACK      = $(MFEM_USE_LAPACK))
	$(info MFEM_THREAD_SAFE     = $(MFEM_THREAD_SAFE))
	$(info MFEM_USE_OPENMP      = $(MFEM_USE_OPENMP))
	$(info MFEM_USE_MEMALLOC    = $(MFEM_USE_MEMALLOC))
	$(info MFEM_TIMER_TYPE      = $(MFEM_TIMER_TYPE))
	$(info MFEM_USE_SUNDIALS    = $(MFEM_USE_SUNDIALS))
	$(info MFEM_USE_MESQUITE    = $(MFEM_USE_MESQUITE))
	$(info MFEM_USE_SUITESPARSE = $(MFEM_USE_SUITESPARSE))
	$(info MFEM_USE_SUPERLU     = $(MFEM_USE_SUPERLU))
	$(info MFEM_USE_STRUMPACK   = $(MFEM_USE_STRUMPACK))
	$(info MFEM_USE_GECKO       = $(MFEM_USE_GECKO))
	$(info MFEM_USE_GNUTLS      = $(MFEM_USE_GNUTLS))
	$(info MFEM_USE_NETCDF      = $(MFEM_USE_NETCDF))
	$(info MFEM_USE_PETSC       = $(MFEM_USE_PETSC))
	$(info MFEM_USE_MPFR        = $(MFEM_USE_MPFR))
	$(info MFEM_USE_SIDRE       = $(MFEM_USE_SIDRE))
	$(info MFEM_USE_CONDUIT     = $(MFEM_USE_CONDUIT))
	$(info MFEM_USE_PUMI        = $(MFEM_USE_PUMI))
	$(info MFEM_CXX             = $(value MFEM_CXX))
	$(info MFEM_CPPFLAGS        = $(value MFEM_CPPFLAGS))
	$(info MFEM_CXXFLAGS        = $(value MFEM_CXXFLAGS))
	$(info MFEM_TPLFLAGS        = $(value MFEM_TPLFLAGS))
	$(info MFEM_INCFLAGS        = $(value MFEM_INCFLAGS))
	$(info MFEM_FLAGS           = $(value MFEM_FLAGS))
	$(info MFEM_EXT_LIBS        = $(value MFEM_EXT_LIBS))
	$(info MFEM_LIBS            = $(value MFEM_LIBS))
	$(info MFEM_LIB_FILE        = $(value MFEM_LIB_FILE))
	$(info MFEM_BUILD_TAG       = $(value MFEM_BUILD_TAG))
	$(info MFEM_PREFIX          = $(value MFEM_PREFIX))
	$(info MFEM_INC_DIR         = $(value MFEM_INC_DIR))
	$(info MFEM_LIB_DIR         = $(value MFEM_LIB_DIR))
	$(info MFEM_STATIC          = $(MFEM_STATIC))
	$(info MFEM_SHARED          = $(MFEM_SHARED))
	$(info MFEM_BUILD_DIR       = $(MFEM_BUILD_DIR))
	$(info MFEM_MPIEXEC         = $(MFEM_MPIEXEC))
	$(info MFEM_MPIEXEC_NP      = $(MFEM_MPIEXEC_NP))
	$(info MFEM_MPI_NP          = $(MFEM_MPI_NP))
	@true

ASTYLE = astyle --options=$(SRC)config/mfem.astylerc
FORMAT_FILES = $(foreach dir,$(DIRS) $(EM_DIRS) config,"$(dir)/*.?pp")
FORMAT_FILES += "tests/unit/*.cpp"
FORMAT_FILES += $(foreach dir,$(DIRS),"tests/unit/$(dir)/*.?pp")

DEPRECATION_WARNING := "This feature is planned for removal in the next release. Please open an issue at github.com/mfem/mfem/issues if you depend on it."
deprecation-warnings:
<<<<<<< HEAD
	@ccred="\033[0;31m"; \
	ccyellow="\033[0;33m"; \
	ccend="\033[0m"; \
        if [ $(MFEM_USE_OPENMP) = YES ]; then echo $$ccred[MFEM_USE_OPENMP]$$ccend: $$ccyellow$(DEPRECATION_WARNING)$$ccend; fi
=======
	@if [ $(MFEM_LEGACY_USE_OPENMP) = YES ]; then echo [MFEM_LEGACY_USE_OPENMP]: $(DEPRECATION_WARNING); fi
>>>>>>> 575f3514

style:
	@if ! $(ASTYLE) $(FORMAT_FILES) | grep Formatted; then\
	   echo "No source files were changed.";\
	fi

# Print the contents of a makefile variable, e.g.: 'make print-MFEM_LIBS'.
print-%:
	$(info [ variable name]: $*)
	$(info [        origin]: $(origin $*))
	$(info [         value]: $(value $*))
	$(info [expanded value]: $($*))
	$(info )
	@true

# Print the contents of all makefile variables.
.PHONY: printall
printall: $(subst :,\:,$(foreach var,$(.VARIABLES),print-$(var)))
	@true<|MERGE_RESOLUTION|>--- conflicted
+++ resolved
@@ -553,14 +553,12 @@
 
 DEPRECATION_WARNING := "This feature is planned for removal in the next release. Please open an issue at github.com/mfem/mfem/issues if you depend on it."
 deprecation-warnings:
-<<<<<<< HEAD
 	@ccred="\033[0;31m"; \
 	ccyellow="\033[0;33m"; \
 	ccend="\033[0m"; \
-        if [ $(MFEM_USE_OPENMP) = YES ]; then echo $$ccred[MFEM_USE_OPENMP]$$ccend: $$ccyellow$(DEPRECATION_WARNING)$$ccend; fi
-=======
-	@if [ $(MFEM_LEGACY_USE_OPENMP) = YES ]; then echo [MFEM_LEGACY_USE_OPENMP]: $(DEPRECATION_WARNING); fi
->>>>>>> 575f3514
+        if [ $(MFEM_USE_LEGACY_OPENMP) = YES ]; then \
+	  echo $$ccred[MFEM_USE_LEGACY_OPENMP]$$ccend: $$ccyellow$(DEPRECATION_WARNING)$$ccend; \
+	fi
 
 style:
 	@if ! $(ASTYLE) $(FORMAT_FILES) | grep Formatted; then\
