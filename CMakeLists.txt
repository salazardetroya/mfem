--- conflicted
+++ resolved
@@ -271,32 +271,6 @@
       SCOREC::apf INTERFACE_INCLUDE_DIRECTORIES)
     set(PUMI_LIBRARIES SCOREC::core)
   endif()
-endif()
-  
-# CUDA
-if (MFEM_USE_CUDA)
-   set(CMAKE_CUDA_STANDARD 11)
-   set(CMAKE_CUDA_STANDARD_REQUIRED ON)
-   set(CMAKE_CUDA_EXTENSIONS OFF)
-   set(CMAKE_CUDA_FLAGS "-arch=${CUDA_ARCH} --expt-extended-lambda"
-       CACHE STRING "CUDA flags set for MFEM" FORCE)
-   if (MFEM_USE_MPI)
-      set(CUDA_CCBIN_COMPILER ${MPI_CXX_COMPILER})
-   else()
-      set(CUDA_CCBIN_COMPILER ${CMAKE_CXX_COMPILER})
-   endif()
-   string(APPEND CMAKE_CUDA_FLAGS " -ccbin ${CUDA_CCBIN_COMPILER}")
-   set(MFEM_USE_MM YES CACHE BOOL "Enable MFEM's memory manager" FORCE)
-endif()
-
-# OCCA
-if (MFEM_USE_OCCA)
-   find_package(OCCA REQUIRED)
-endif()
-
-# RAJA
-if (MFEM_USE_RAJA)
-   find_package(RAJA REQUIRED)
 endif()
 
 # CUDA
@@ -392,11 +366,7 @@
       set_property(SOURCE ${file} PROPERTY LANGUAGE CUDA)
    endforeach()
 endif()
-<<<<<<< HEAD
-  
-=======
-
->>>>>>> 72968077
+
 add_subdirectory(config)
 set(MASTER_HEADERS
   ${PROJECT_SOURCE_DIR}/mfem.hpp
@@ -414,10 +384,6 @@
 
 # Declaring the library
 add_library(mfem ${SOURCES} ${HEADERS} ${MASTER_HEADERS})
-# FIXME: remove the next statement after the CUDA driver dependency is removed
-if (MFEM_USE_CUDA)
-   list(APPEND TPL_LIBRARIES "-L/usr/local/cuda/lib -lcuda")
-endif()
 # message(STATUS "TPL_LIBRARIES = ${TPL_LIBRARIES}")
 if (CMAKE_VERSION VERSION_GREATER 2.8.11)
   target_link_libraries(mfem PUBLIC ${TPL_LIBRARIES})
