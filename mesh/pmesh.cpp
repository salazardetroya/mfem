// Copyright (c) 2010, Lawrence Livermore National Security, LLC. Produced at
// the Lawrence Livermore National Laboratory. LLNL-CODE-443211. All Rights
// reserved. See file COPYRIGHT for details.
//
// This file is part of the MFEM library. For more information and source code
// availability see http://mfem.org.
//
// MFEM is free software; you can redistribute it and/or modify it under the
// terms of the GNU Lesser General Public License (as published by the Free
// Software Foundation) version 2.1 dated February 1999.

#include "../config/config.hpp"

#ifdef MFEM_USE_MPI

#include "mesh_headers.hpp"
#include "../fem/fem.hpp"
#include "../general/sets.hpp"
#include "../general/sort_pairs.hpp"
#include "../general/text.hpp"
#include "../general/globals.hpp"

#include <iostream>
using namespace std;

namespace mfem
{

ParMesh::ParMesh(const ParMesh &pmesh, bool copy_nodes)
   : Mesh(pmesh, false),
     group_svert(pmesh.group_svert),
     group_sedge(pmesh.group_sedge),
     group_stria(pmesh.group_stria),
     group_squad(pmesh.group_squad),
     gtopo(pmesh.gtopo)
{
   MyComm = pmesh.MyComm;
   NRanks = pmesh.NRanks;
   MyRank = pmesh.MyRank;

   // Duplicate the shared_edges
   shared_edges.SetSize(pmesh.shared_edges.Size());
   for (int i = 0; i < shared_edges.Size(); i++)
   {
      shared_edges[i] = pmesh.shared_edges[i]->Duplicate(this);
   }

   // Duplicate the shared_faces
   shared_faces.SetSize(pmesh.shared_faces.Size());
   for (int i = 0; i < shared_faces.Size(); i++)
   {
      shared_faces[i] = pmesh.shared_faces[i]->Duplicate(this);
   }

   // Copy the shared-to-local index Arrays
   pmesh.svert_lvert.Copy(svert_lvert);
   pmesh.sedge_ledge.Copy(sedge_ledge);
   pmesh.stria_lface.Copy(stria_lface);
   pmesh.squad_lface.Copy(squad_lface);
   pmesh.stria_sface.Copy(stria_sface);
   pmesh.squad_sface.Copy(squad_sface);
   pmesh.sface_stype.Copy(sface_stype);

   // Do not copy face-neighbor data (can be generated if needed)
   have_face_nbr_data = false;

   // If pmesh has a ParNURBSExtension, it was copied by the Mesh copy ctor, so
   // there is no need to do anything here.

   MFEM_VERIFY(pmesh.pncmesh == NULL,
               "copy of parallel non-conforming meshes is not implemented");
   pncmesh = NULL;

   // Copy the Nodes as a ParGridFunction, including the FiniteElementCollection
   // and the FiniteElementSpace (as a ParFiniteElementSpace)
   if (pmesh.Nodes && copy_nodes)
   {
      FiniteElementSpace *fes = pmesh.Nodes->FESpace();
      const FiniteElementCollection *fec = fes->FEColl();
      FiniteElementCollection *fec_copy =
         FiniteElementCollection::New(fec->Name());
      ParFiniteElementSpace *pfes_copy =
         new ParFiniteElementSpace(*fes, *this, fec_copy);
      Nodes = new ParGridFunction(pfes_copy);
      Nodes->MakeOwner(fec_copy);
      *Nodes = *pmesh.Nodes;
      own_nodes = 1;
   }
}

ParMesh::ParMesh(MPI_Comm comm, Mesh &mesh, int *partitioning_,
                 int part_method)
   : gtopo(comm)
{
   int i, j;
   int *partitioning;
   Array<bool> activeBdrElem;

   MyComm = comm;
   MPI_Comm_size(MyComm, &NRanks);
   MPI_Comm_rank(MyComm, &MyRank);

   if (mesh.Nonconforming())
   {
      pncmesh = new ParNCMesh(comm, *mesh.ncmesh);

      // save the element partitioning before Prune()
      int* partition = new int[mesh.GetNE()];
      for (int i = 0; i < mesh.GetNE(); i++)
      {
         partition[i] = pncmesh->InitialPartition(i);
      }

      pncmesh->Prune();

      Mesh::InitFromNCMesh(*pncmesh);
      pncmesh->OnMeshUpdated(this);

      ncmesh = pncmesh;
      meshgen = mesh.MeshGenerator();

      mesh.attributes.Copy(attributes);
      mesh.bdr_attributes.Copy(bdr_attributes);

      GenerateNCFaceInfo();

      if (mesh.GetNodes())
      {
         Nodes = new ParGridFunction(this, mesh.GetNodes(), partition);
         own_nodes = 1;
      }
      delete [] partition;

      have_face_nbr_data = false;
      return;
   }

   Dim = mesh.Dim;
   spaceDim = mesh.spaceDim;

   BaseGeom = mesh.BaseGeom;
   BaseBdrGeom = mesh.BaseBdrGeom;
   BaseFaceGeom = mesh.BaseFaceGeom;

   ncmesh = pncmesh = NULL;

   if (partitioning_)
   {
      partitioning = partitioning_;
   }
   else
   {
      partitioning = mesh.GeneratePartitioning(NRanks, part_method);
   }

   // re-enumerate the partitions to better map to actual processor
   // interconnect topology !?

   Array<int> vert;
   Array<int> vert_global_local(mesh.GetNV());
   int vert_counter, element_counter, bdrelem_counter;

   // build vert_global_local
   vert_global_local = -1;

   element_counter = 0;
   vert_counter = 0;
   for (i = 0; i < mesh.GetNE(); i++)
      if (partitioning[i] == MyRank)
      {
         mesh.GetElementVertices(i, vert);
         element_counter++;
         for (j = 0; j < vert.Size(); j++)
            if (vert_global_local[vert[j]] < 0)
            {
               vert_global_local[vert[j]] = vert_counter++;
            }
      }

   NumOfVertices = vert_counter;
   NumOfElements = element_counter;
   vertices.SetSize(NumOfVertices);

   // Re-enumerate the local vertices to preserve the global ordering.
   for (i = vert_counter = 0; i < vert_global_local.Size(); i++)
      if (vert_global_local[i] >= 0)
      {
         vert_global_local[i] = vert_counter++;
      }

   // determine vertices
   for (i = 0; i < vert_global_local.Size(); i++)
      if (vert_global_local[i] >= 0)
      {
         vertices[vert_global_local[i]].SetCoords(mesh.SpaceDimension(),
                                                  mesh.GetVertex(i));
      }

   // Determine elements, enumerating the local elements to preserve the global
   // order. This is used, e.g. by the ParGridFunction ctor that takes a global
   // GridFunction as input parameter.
   element_counter = 0;
   elements.SetSize(NumOfElements);
   for (i = 0; i < mesh.GetNE(); i++)
      if (partitioning[i] == MyRank)
      {
         elements[element_counter] = mesh.GetElement(i)->Duplicate(this);
         int *v = elements[element_counter]->GetVertices();
         int nv = elements[element_counter]->GetNVertices();
         for (j = 0; j < nv; j++)
         {
            v[j] = vert_global_local[v[j]];
         }
         element_counter++;
      }

   Table *edge_element = NULL;
   if (mesh.NURBSext)
   {
      activeBdrElem.SetSize(mesh.GetNBE());
      activeBdrElem = false;
   }
   // build boundary elements
   if (Dim == 3)
   {
      NumOfBdrElements = 0;
      for (i = 0; i < mesh.GetNBE(); i++)
      {
         int face, o, el1, el2;
         mesh.GetBdrElementFace(i, &face, &o);
         mesh.GetFaceElements(face, &el1, &el2);
         if (partitioning[(o % 2 == 0 || el2 < 0) ? el1 : el2] == MyRank)
         {
            NumOfBdrElements++;
            if (mesh.NURBSext)
            {
               activeBdrElem[i] = true;
            }
         }
      }

      bdrelem_counter = 0;
      boundary.SetSize(NumOfBdrElements);
      for (i = 0; i < mesh.GetNBE(); i++)
      {
         int face, o, el1, el2;
         mesh.GetBdrElementFace(i, &face, &o);
         mesh.GetFaceElements(face, &el1, &el2);
         if (partitioning[(o % 2 == 0 || el2 < 0) ? el1 : el2] == MyRank)
         {
            boundary[bdrelem_counter] = mesh.GetBdrElement(i)->Duplicate(this);
            int *v = boundary[bdrelem_counter]->GetVertices();
            int nv = boundary[bdrelem_counter]->GetNVertices();
            for (j = 0; j < nv; j++)
            {
               v[j] = vert_global_local[v[j]];
            }
            bdrelem_counter++;
         }
      }
   }
   else if (Dim == 2)
   {
      edge_element = new Table;
      Transpose(mesh.ElementToEdgeTable(), *edge_element, mesh.GetNEdges());

      NumOfBdrElements = 0;
      for (i = 0; i < mesh.GetNBE(); i++)
      {
         int edge = mesh.GetBdrElementEdgeIndex(i);
         int el1 = edge_element->GetRow(edge)[0];
         if (partitioning[el1] == MyRank)
         {
            NumOfBdrElements++;
            if (mesh.NURBSext)
            {
               activeBdrElem[i] = true;
            }
         }
      }

      bdrelem_counter = 0;
      boundary.SetSize(NumOfBdrElements);
      for (i = 0; i < mesh.GetNBE(); i++)
      {
         int edge = mesh.GetBdrElementEdgeIndex(i);
         int el1 = edge_element->GetRow(edge)[0];
         if (partitioning[el1] == MyRank)
         {
            boundary[bdrelem_counter] = mesh.GetBdrElement(i)->Duplicate(this);
            int *v = boundary[bdrelem_counter]->GetVertices();
            int nv = boundary[bdrelem_counter]->GetNVertices();
            for (j = 0; j < nv; j++)
            {
               v[j] = vert_global_local[v[j]];
            }
            bdrelem_counter++;
         }
      }
   }
   else if (Dim == 1)
   {
      NumOfBdrElements = 0;
      for (i = 0; i < mesh.GetNBE(); i++)
      {
         int vert = mesh.boundary[i]->GetVertices()[0];
         int el1, el2;
         mesh.GetFaceElements(vert, &el1, &el2);
         if (partitioning[el1] == MyRank)
         {
            NumOfBdrElements++;
         }
      }

      bdrelem_counter = 0;
      boundary.SetSize(NumOfBdrElements);
      for (i = 0; i < mesh.GetNBE(); i++)
      {
         int vert = mesh.boundary[i]->GetVertices()[0];
         int el1, el2;
         mesh.GetFaceElements(vert, &el1, &el2);
         if (partitioning[el1] == MyRank)
         {
            boundary[bdrelem_counter] = mesh.GetBdrElement(i)->Duplicate(this);
            int *v = boundary[bdrelem_counter]->GetVertices();
            v[0] = vert_global_local[v[0]];
            bdrelem_counter++;
         }
      }
   }

   meshgen = mesh.MeshGenerator();

   mesh.attributes.Copy(attributes);
   mesh.bdr_attributes.Copy(bdr_attributes);

   // this is called by the default Mesh constructor
   // InitTables();

   if (Dim > 1)
   {
      el_to_edge = new Table;
      NumOfEdges = Mesh::GetElementToEdgeTable(*el_to_edge, be_to_edge);
   }
   else
   {
      NumOfEdges = 0;
   }

   STable3D *faces_tbl = NULL;
   if (Dim == 3)
   {
      faces_tbl = GetElementToFaceTable(1);
   }
   else
   {
      NumOfFaces = 0;
   }
   GenerateFaces();

   ListOfIntegerSets  groups;
   IntegerSet         group;

   // the first group is the local one
   group.Recreate(1, &MyRank);
   groups.Insert(group);

#ifdef MFEM_DEBUG
   if (Dim < 3 && mesh.GetNFaces() != 0)
   {
      mfem::err << "ParMesh::ParMesh (proc " << MyRank << ") : "
                "(Dim < 3 && mesh.GetNFaces() != 0) is true!" << endl;
      mfem_error();
   }
#endif
   // determine shared faces
   int sface_counter = 0;
   Array<int> face_group(mesh.GetNFaces());
   for (i = 0; i < face_group.Size(); i++)
   {
      int el[2];
      face_group[i] = -1;
      mesh.GetFaceElements(i, &el[0], &el[1]);
      if (el[1] >= 0)
      {
         el[0] = partitioning[el[0]];
         el[1] = partitioning[el[1]];
         if ((el[0] == MyRank && el[1] != MyRank) ||
             (el[0] != MyRank && el[1] == MyRank))
         {
            group.Recreate(2, el);
            face_group[i] = groups.Insert(group) - 1;
            sface_counter++;
         }
      }
   }

   // determine shared edges
   int sedge_counter = 0;
   if (!edge_element)
   {
      edge_element = new Table;
      if (Dim == 1)
      {
         edge_element->SetDims(0,0);
      }
      else
      {
         Transpose(mesh.ElementToEdgeTable(), *edge_element, mesh.GetNEdges());
      }
   }
   for (i = 0; i < edge_element->Size(); i++)
   {
      int me = 0, others = 0;
      for (j = edge_element->GetI()[i]; j < edge_element->GetI()[i+1]; j++)
      {
         edge_element->GetJ()[j] = partitioning[edge_element->GetJ()[j]];
         if (edge_element->GetJ()[j] == MyRank)
         {
            me = 1;
         }
         else
         {
            others = 1;
         }
      }

      if (me && others)
      {
         sedge_counter++;
         group.Recreate(edge_element->RowSize(i), edge_element->GetRow(i));
         edge_element->GetRow(i)[0] = groups.Insert(group) - 1;
      }
      else
      {
         edge_element->GetRow(i)[0] = -1;
      }
   }

   // determine shared vertices
   int svert_counter = 0;
   Table *vert_element = mesh.GetVertexToElementTable(); // we must delete this

   for (i = 0; i < vert_element->Size(); i++)
   {
      int me = 0, others = 0;
      for (j = vert_element->GetI()[i]; j < vert_element->GetI()[i+1]; j++)
      {
         vert_element->GetJ()[j] = partitioning[vert_element->GetJ()[j]];
         if (vert_element->GetJ()[j] == MyRank)
         {
            me = 1;
         }
         else
         {
            others = 1;
         }
      }

      if (me && others)
      {
         svert_counter++;
         group.Recreate(vert_element->RowSize(i), vert_element->GetRow(i));
         vert_element->GetI()[i] = groups.Insert(group) - 1;
      }
      else
      {
         vert_element->GetI()[i] = -1;
      }
   }

   // build group_stria and group_squad
   group_stria.MakeI(groups.Size()-1);
   group_squad.MakeI(groups.Size()-1);

   for (i = 0; i < face_group.Size(); i++)
   {
      if (face_group[i] >= 0)
      {
         if ( mesh.GetFace(i)->GetType() == Element::TRIANGLE )
         {
            group_stria.AddAColumnInRow(face_group[i]);
         }
         else
         {
            group_squad.AddAColumnInRow(face_group[i]);
         }
      }
   }

   group_stria.MakeJ();
   group_squad.MakeJ();

   sface_counter = 0;
   int stria_counter = 0;
   int squad_counter = 0;
   for (i = 0; i < face_group.Size(); i++)
   {
      if (face_group[i] >= 0)
      {
         if ( mesh.GetFace(i)->GetType() == Element::TRIANGLE )
         {
            group_stria.AddConnection(face_group[i], stria_counter++);
         }
         else
         {
            group_squad.AddConnection(face_group[i], squad_counter++);
         }
         sface_counter++;
      }
   }

   group_stria.ShiftUpI();
   group_squad.ShiftUpI();

   // build group_sedge
   group_sedge.MakeI(groups.Size()-1);

   for (i = 0; i < edge_element->Size(); i++)
   {
      if (edge_element->GetRow(i)[0] >= 0)
      {
         group_sedge.AddAColumnInRow(edge_element->GetRow(i)[0]);
      }
   }

   group_sedge.MakeJ();

   sedge_counter = 0;
   for (i = 0; i < edge_element->Size(); i++)
   {
      if (edge_element->GetRow(i)[0] >= 0)
      {
         group_sedge.AddConnection(edge_element->GetRow(i)[0], sedge_counter++);
      }
   }

   group_sedge.ShiftUpI();

   // build group_svert
   group_svert.MakeI(groups.Size()-1);

   for (i = 0; i < vert_element->Size(); i++)
   {
      if (vert_element->GetI()[i] >= 0)
      {
         group_svert.AddAColumnInRow(vert_element->GetI()[i]);
      }
   }

   group_svert.MakeJ();

   svert_counter = 0;
   for (i = 0; i < vert_element->Size(); i++)
   {
      if (vert_element->GetI()[i] >= 0)
      {
         group_svert.AddConnection(vert_element->GetI()[i], svert_counter++);
      }
   }

   group_svert.ShiftUpI();

   // build shared_faces and sface_lface
   shared_faces.SetSize(sface_counter);
   sface_stype. SetSize(sface_counter);
   stria_lface. SetSize(stria_counter);
   squad_lface. SetSize(squad_counter);
   stria_sface. SetSize(stria_counter);
   squad_sface. SetSize(squad_counter);

   if (Dim == 3)
   {
      sface_counter = 0;
      stria_counter = 0;
      squad_counter = 0;
      for (i = 0; i < face_group.Size(); i++)
      {
         if (face_group[i] >= 0)
         {
            shared_faces[sface_counter] = mesh.GetFace(i)->Duplicate(this);
            int *v = shared_faces[sface_counter]->GetVertices();
            int nv = shared_faces[sface_counter]->GetNVertices();
            for (j = 0; j < nv; j++)
            {
               v[j] = vert_global_local[v[j]];
            }
            switch (shared_faces[sface_counter]->GetType())
            {
               case Element::TRIANGLE:
                  sface_stype[sface_counter] = stria_counter;
                  stria_lface[stria_counter] = (*faces_tbl)(v[0], v[1], v[2]);
                  stria_sface[stria_counter] = sface_counter;

                  if ( BaseGeom == Geometry::TETRAHEDRON )
                  {
                     // mark the shared face for refinement by reorienting
                     // it according to the refinement flag in the tetrahedron
                     // to which this shared face belongs to.
                     int lface = stria_lface[stria_counter];
                     Tetrahedron *tet = dynamic_cast<Tetrahedron *>
                                        (elements[faces_info[lface].Elem1No]);
                     if (tet)
                     {
                        tet->GetMarkedFace(faces_info[lface].Elem1Inf/64, v);
                        // flip the shared face in the processor that owns the
                        // second element (in 'mesh')
                        {
                           int gl_el1, gl_el2;
                           mesh.GetFaceElements(i, &gl_el1, &gl_el2);
                           if (MyRank == partitioning[gl_el2])
                           {
                              std::swap(v[0], v[1]);
                           }
                        }
                     }
                  }
                  stria_counter++;
                  break;
               case Element::QUADRILATERAL:
                  sface_stype[sface_counter] = squad_counter;
                  squad_lface[squad_counter] =
                     (*faces_tbl)(v[0], v[1], v[2], v[3]);
                  squad_sface[squad_counter] = sface_counter;
                  squad_counter++;
                  break;
               default:
                  MFEM_ABORT("Invalid 2D element type \""
                             << shared_faces[sface_counter]->GetType() << "\"");
                  break;
            }
            sface_counter++;
         }
      }

      delete faces_tbl;
   }

   // build shared_edges and sedge_ledge
   shared_edges.SetSize(sedge_counter);
   sedge_ledge. SetSize(sedge_counter);

   {
      DSTable v_to_v(NumOfVertices);
      GetVertexToVertexTable(v_to_v);

      sedge_counter = 0;
      for (i = 0; i < edge_element->Size(); i++)
      {
         if (edge_element->GetRow(i)[0] >= 0)
         {
            mesh.GetEdgeVertices(i, vert);

            shared_edges[sedge_counter] =
               new Segment(vert_global_local[vert[0]],
                           vert_global_local[vert[1]], 1);

            if ((sedge_ledge[sedge_counter] =
                    v_to_v(vert_global_local[vert[0]],
                           vert_global_local[vert[1]])) < 0)
            {
               mfem::err << "\n\n\n" << MyRank << ": ParMesh::ParMesh: "
                         << "ERROR in v_to_v\n\n" << endl;
               mfem_error();
            }

            sedge_counter++;
         }
      }
   }

   delete edge_element;

   // build svert_lvert
   svert_lvert.SetSize(svert_counter);

   svert_counter = 0;
   for (i = 0; i < vert_element->Size(); i++)
   {
      if (vert_element->GetI()[i] >= 0)
      {
         svert_lvert[svert_counter++] = vert_global_local[i];
      }
   }

   delete vert_element;

   // build the group communication topology
   gtopo.Create(groups, 822);

   if (mesh.NURBSext)
   {
      MFEM_ASSERT(mesh.GetNodes() &&
                  mesh.GetNodes()->FESpace()->GetNURBSext() == mesh.NURBSext,
                  "invalid NURBS mesh");
      NURBSext = new ParNURBSExtension(comm, mesh.NURBSext, partitioning,
                                       activeBdrElem);
   }

   if (mesh.GetNodes()) // curved mesh
   {
      if (!NURBSext)
      {
         Nodes = new ParGridFunction(this, mesh.GetNodes());
      }
      else
      {
         const FiniteElementSpace *glob_fes = mesh.GetNodes()->FESpace();
         FiniteElementCollection *nfec =
            FiniteElementCollection::New(glob_fes->FEColl()->Name());
         ParFiniteElementSpace *pfes =
            new ParFiniteElementSpace(this, nfec, glob_fes->GetVDim(),
                                      glob_fes->GetOrdering());
         Nodes = new ParGridFunction(pfes);
         Nodes->MakeOwner(nfec); // Nodes will own nfec and pfes
      }
      own_nodes = 1;

      Array<int> gvdofs, lvdofs;
      Vector lnodes;
      element_counter = 0;
      for (i = 0; i < mesh.GetNE(); i++)
         if (partitioning[i] == MyRank)
         {
            Nodes->FESpace()->GetElementVDofs(element_counter, lvdofs);
            mesh.GetNodes()->FESpace()->GetElementVDofs(i, gvdofs);
            mesh.GetNodes()->GetSubVector(gvdofs, lnodes);
            Nodes->SetSubVector(lvdofs, lnodes);
            element_counter++;
         }
   }

   if (partitioning_ == NULL)
   {
      delete [] partitioning;
   }

   have_face_nbr_data = false;
}

// protected method
ParMesh::ParMesh(const ParNCMesh &pncmesh)
   : MyComm(pncmesh.MyComm)
   , NRanks(pncmesh.NRanks)
   , MyRank(pncmesh.MyRank)
   , gtopo(MyComm)
   , pncmesh(NULL)
{
   Mesh::InitFromNCMesh(pncmesh);
   have_face_nbr_data = false;
}

ParMesh::ParMesh(MPI_Comm comm, istream &input, bool refine)
   : gtopo(comm)
{
   MyComm = comm;
   MPI_Comm_size(MyComm, &NRanks);
   MPI_Comm_rank(MyComm, &MyRank);

   have_face_nbr_data = false;
   pncmesh = NULL;

   string ident;

   // read the serial part of the mesh
   int gen_edges = 1;

   // Tell Loader() to read up to 'mfem_serial_mesh_end' instead of
   // 'mfem_mesh_end', as we have additional parallel mesh data to load in from
   // the stream.
   Loader(input, gen_edges, "mfem_serial_mesh_end");

   skip_comment_lines(input, '#');

   // read the group topology
   input >> ident;
   MFEM_VERIFY(ident == "communication_groups",
               "input stream is not a parallel MFEM mesh");
   gtopo.Load(input);

   skip_comment_lines(input, '#');

   DSTable *v_to_v = NULL;
   STable3D *faces_tbl = NULL;
   // read and set the sizes of svert_lvert, group_svert
   {
      int num_sverts;
      input >> ident >> num_sverts; // total_shared_vertices
      svert_lvert.SetSize(num_sverts);
      group_svert.SetDims(GetNGroups()-1, num_sverts);
   }
   // read and set the sizes of sedge_ledge, group_sedge
   if (Dim >= 2)
   {
      skip_comment_lines(input, '#');
      int num_sedges;
      input >> ident >> num_sedges; // total_shared_edges
      sedge_ledge.SetSize(num_sedges);
      shared_edges.SetSize(num_sedges);
      group_sedge.SetDims(GetNGroups()-1, num_sedges);
      v_to_v = new DSTable(NumOfVertices);
      GetVertexToVertexTable(*v_to_v);
   }
   else
   {
      group_sedge.SetSize(GetNGroups()-1, 0);   // create empty group_sedge
   }
   // read and set the sizes of sface_lface, group_sface
   if (Dim >= 3)
   {
      skip_comment_lines(input, '#');
      int num_sfaces;
      int num_stria;
      int num_squad;
      input >> ident >> num_stria; // total_shared_triangles
      input >> ident >> num_squad; // total_shared_quadrilaterals
      num_sfaces = num_stria + num_squad;
      sface_stype.SetSize(num_sfaces);
      shared_faces.SetSize(num_sfaces);
      group_stria.SetDims(GetNGroups()-1, num_stria);
      group_squad.SetDims(GetNGroups()-1, num_squad);
      faces_tbl = GetFacesTable();
   }
   else
   {
      group_stria.SetSize(GetNGroups()-1, 0);   // create empty group_sface
      group_squad.SetSize(GetNGroups()-1, 0);   // create empty group_sface
   }

   // read, group by group, the contents of group_svert, svert_lvert,
   // group_sedge, shared_edges, group_sface, shared_faces
   //
   // derive the contents of sedge_ledge, sface_lface
   int svert_counter = 0, sedge_counter = 0, sface_counter = 0,
       stria_counter = 0, squad_counter = 0;
   for (int gr = 1; gr < GetNGroups(); gr++)
   {
      int g;
      input >> ident >> g; // group
      if (g != gr)
      {
         mfem::err << "ParMesh::ParMesh : expecting group " << gr
                   << ", read group " << g << endl;
         mfem_error();
      }

      {
         int nv;
         input >> ident >> nv; // shared_vertices (in this group)
         nv += svert_counter;
         MFEM_VERIFY(nv <= group_svert.Size_of_connections(),
                     "incorrect number of total_shared_vertices");
         group_svert.GetI()[gr] = nv;
         for ( ; svert_counter < nv; svert_counter++)
         {
            group_svert.GetJ()[svert_counter] = svert_counter;
            input >> svert_lvert[svert_counter];
         }
      }
      if (Dim >= 2)
      {
         int ne, v[2];
         input >> ident >> ne; // shared_edges (in this group)
         ne += sedge_counter;
         MFEM_VERIFY(ne <= group_sedge.Size_of_connections(),
                     "incorrect number of total_shared_edges");
         group_sedge.GetI()[gr] = ne;
         for ( ; sedge_counter < ne; sedge_counter++)
         {
            group_sedge.GetJ()[sedge_counter] = sedge_counter;
            input >> v[0] >> v[1];
            shared_edges[sedge_counter] = new Segment(v[0], v[1], 1);
            sedge_ledge[sedge_counter] = (*v_to_v)(v[0], v[1]);
         }
      }
      if (Dim >= 3)
      {
         int nf;
         input >> ident >> nf; // shared_triangles (in this group)
         nf += stria_counter;
         MFEM_VERIFY(nf <= group_stria.Size_of_connections(),
                     "incorrect number of total_shared_triangles");
         group_stria.GetI()[gr] = nf;
         for ( ; stria_counter < nf; stria_counter++)
         {
            group_stria.GetJ()[stria_counter] = stria_counter;
            Element *sface = ReadElementWithoutAttr(input);
            shared_faces[sface_counter] = sface;
            const int *v = sface->GetVertices();
            MFEM_VERIFY(sface->GetType() == Element::TRIANGLE,
                        "Expecting to read a Triangle "
                        "but found an element of type \""
                        << sface->GetType() << "\"");
            stria_lface[stria_counter] = (*faces_tbl)(v[0], v[1], v[2]);
            stria_sface[stria_counter] = sface_counter;
            sface_stype[sface_counter] = stria_counter;
            sface_counter++;
         }

         input >> ident >> nf; // shared_quadrilaterals (in this group)
         nf += squad_counter;
         MFEM_VERIFY(nf <= group_squad.Size_of_connections(),
                     "incorrect number of total_shared_quadrilaterals");
         group_squad.GetI()[gr] = nf;
         for ( ; squad_counter < nf; squad_counter++)
         {
            group_squad.GetJ()[squad_counter] = squad_counter;
            Element *sface = ReadElementWithoutAttr(input);
            shared_faces[sface_counter] = sface;
            const int *v = sface->GetVertices();
            MFEM_VERIFY(sface->GetType() == Element::QUADRILATERAL,
                        "Expecting to read a Quadrilateral "
                        "but found an element of type \""
                        << sface->GetType() << "\"");
            squad_lface[squad_counter] = (*faces_tbl)(v[0], v[1], v[2], v[3]);
            squad_sface[squad_counter] = sface_counter;
            sface_stype[sface_counter] = squad_counter;
            sface_counter++;
         }
      }
   }
   delete faces_tbl;
   delete v_to_v;

   const bool fix_orientation = false;
   Finalize(refine, fix_orientation);

   // If the mesh has Nodes, convert them from GridFunction to ParGridFunction?

   // note: attributes and bdr_attributes are local lists

   // TODO: AMR meshes, NURBS meshes?
}

ParMesh::ParMesh(ParMesh *orig_mesh, int ref_factor, int ref_type)
   : Mesh(orig_mesh, ref_factor, ref_type),
     MyComm(orig_mesh->GetComm()),
     NRanks(orig_mesh->GetNRanks()),
     MyRank(orig_mesh->GetMyRank()),
     gtopo(orig_mesh->gtopo),
     have_face_nbr_data(false),
     pncmesh(NULL)
{
   // Need to initialize:
   // - shared_edges, shared_faces
   // - group_svert, group_sedge, group_sface
   // - svert_lvert, sedge_ledge, sface_lface

   H1_FECollection rfec(ref_factor, Dim, ref_type);
   ParFiniteElementSpace rfes(orig_mesh, &rfec);

   // count the number of entries in each row of group_s{vert,edge,face}
   group_svert.MakeI(GetNGroups()-1); // exclude the local group 0
   group_sedge.MakeI(GetNGroups()-1);
   group_stria.MakeI(GetNGroups()-1);
   group_squad.MakeI(GetNGroups()-1);
   for (int gr = 1; gr < GetNGroups(); gr++)
   {
      // orig vertex -> vertex
      group_svert.AddColumnsInRow(gr-1, orig_mesh->GroupNVertices(gr));
      // orig edge -> (ref_factor-1) vertices and (ref_factor) edges
      const int orig_ne = orig_mesh->GroupNEdges(gr);
      group_svert.AddColumnsInRow(gr-1, (ref_factor-1)*orig_ne);
      group_sedge.AddColumnsInRow(gr-1, ref_factor*orig_ne);
      // orig face -> (?) vertices, (?) edges, and (?) faces
      const int  orig_nt = orig_mesh->GroupNTriangles(gr);
      const int *orig_st = orig_mesh->group_stria.GetRow(gr-1);
      for (int fi = 0; fi < orig_nt; fi++)
      {
         const int orig_l_face = orig_mesh->stria_lface[orig_st[fi]];
         Geometry::Type geom = orig_mesh->GetFaceBaseGeometry(orig_l_face);
         const int nvert = Geometry::NumVerts[geom];
         RefinedGeometry &RG =
            *GlobGeometryRefiner.Refine(geom, ref_factor, ref_factor);

         // count internal vertices
         group_svert.AddColumnsInRow(gr-1, rfec.DofForGeometry(geom));
         // count internal edges
         group_sedge.AddColumnsInRow(gr-1, RG.RefEdges.Size()/2-RG.NumBdrEdges);
         // count refined faces
         group_stria.AddColumnsInRow(gr-1, RG.RefGeoms.Size()/nvert);
      }
      const int  orig_nq = orig_mesh->GroupNQuadrilaterals(gr);
      const int *orig_sq = orig_mesh->group_squad.GetRow(gr-1);
      for (int fi = 0; fi < orig_nq; fi++)
      {
         const int orig_l_face = orig_mesh->squad_lface[orig_sq[fi]];
         Geometry::Type geom = orig_mesh->GetFaceBaseGeometry(orig_l_face);
         const int nvert = Geometry::NumVerts[geom];
         RefinedGeometry &RG =
            *GlobGeometryRefiner.Refine(geom, ref_factor, ref_factor);

         // count internal vertices
         group_svert.AddColumnsInRow(gr-1, rfec.DofForGeometry(geom));
         // count internal edges
         group_sedge.AddColumnsInRow(gr-1, RG.RefEdges.Size()/2-RG.NumBdrEdges);
         // count refined faces
         group_squad.AddColumnsInRow(gr-1, RG.RefGeoms.Size()/nvert);
      }
   }

   group_svert.MakeJ();
   svert_lvert.Reserve(group_svert.Size_of_connections());

   group_sedge.MakeJ();
   shared_edges.Reserve(group_sedge.Size_of_connections());
   sedge_ledge.SetSize(group_sedge.Size_of_connections());

   group_stria.MakeJ();
   group_squad.MakeJ();
   shared_faces.Reserve(group_stria.Size_of_connections() +
                        group_squad.Size_of_connections());
   stria_lface.SetSize(group_stria.Size_of_connections());
   squad_lface.SetSize(group_squad.Size_of_connections());
   stria_sface.SetSize(group_stria.Size_of_connections());
   squad_sface.SetSize(group_squad.Size_of_connections());
   sface_stype.SetSize(group_stria.Size_of_connections() +
                       group_squad.Size_of_connections());

   Array<int> rdofs;
   for (int gr = 1; gr < GetNGroups(); gr++)
   {
      // add shared vertices from original shared vertices
      const int orig_n_verts = orig_mesh->GroupNVertices(gr);
      for (int j = 0; j < orig_n_verts; j++)
      {
         rfes.GetVertexDofs(orig_mesh->GroupVertex(gr, j), rdofs);
         group_svert.AddConnection(gr-1, svert_lvert.Append(rdofs[0])-1);
      }

      // add refined shared edges; add shared vertices from refined shared edges
      const int orig_n_edges = orig_mesh->GroupNEdges(gr);
      Geometry::Type geom = Geometry::SEGMENT;
      const int nvert = Geometry::NumVerts[geom];
      RefinedGeometry &RG = *GlobGeometryRefiner.Refine(geom, ref_factor);
      for (int e = 0; e < orig_n_edges; e++)
      {
         rfes.GetSharedEdgeDofs(gr, e, rdofs);
         MFEM_ASSERT(rdofs.Size() == RG.RefPts.Size(), "");
         // add the internal edge 'rdofs' as shared vertices
         for (int j = 2; j < rdofs.Size(); j++)
         {
            group_svert.AddConnection(gr-1, svert_lvert.Append(rdofs[j])-1);
         }
         const int *c2h_map = rfec.GetDofMap(geom);
         for (int j = 0; j < RG.RefGeoms.Size(); j += nvert)
         {
            Element *elem = NewElement(geom);
            int *v = elem->GetVertices();
            for (int k = 0; k < nvert; k++)
            {
               int cid = RG.RefGeoms[j+k]; // local Cartesian index
               v[k] = rdofs[c2h_map[cid]];
            }
            group_sedge.AddConnection(gr-1, shared_edges.Append(elem)-1);
         }
      }
      // add refined shared faces; add shared edges and shared vertices from
      // refined shared faces
      const int  orig_nt = orig_mesh->group_stria.RowSize(gr-1);
      const int *orig_st = orig_mesh->group_squad.GetRow(gr-1);
      for (int f = 0; f < orig_nt; f++)
      {
         const int orig_l_face = orig_mesh->stria_lface[orig_st[f]];
         Geometry::Type geom = orig_mesh->GetFaceBaseGeometry(orig_l_face);
         const int nvert = Geometry::NumVerts[geom];
         RefinedGeometry &RG =
            *GlobGeometryRefiner.Refine(geom, ref_factor, ref_factor);

         rfes.GetSharedTriangleDofs(gr, f, rdofs);
         MFEM_ASSERT(rdofs.Size() == RG.RefPts.Size(), "");
         // add the internal face 'rdofs' as shared vertices
         const int num_int_verts = rfec.DofForGeometry(geom);
         for (int j = rdofs.Size()-num_int_verts; j < rdofs.Size(); j++)
         {
            group_svert.AddConnection(gr-1, svert_lvert.Append(rdofs[j])-1);
         }
         const int *c2h_map = rfec.GetDofMap(geom);
         // add the internal (for the shared face) edges as shared edges
         for (int j = 2*RG.NumBdrEdges; j < RG.RefEdges.Size(); j += 2)
         {
            Element *elem = NewElement(Geometry::SEGMENT);
            int *v = elem->GetVertices();
            for (int k = 0; k < 2; k++)
            {
               v[k] = rdofs[c2h_map[RG.RefEdges[j+k]]];
            }
            group_sedge.AddConnection(gr-1, shared_edges.Append(elem)-1);
         }
         // add refined shared faces
         for (int j = 0; j < RG.RefGeoms.Size(); j += nvert)
         {
            Element *elem = NewElement(geom);
            int *v = elem->GetVertices();
            for (int k = 0; k < nvert; k++)
            {
               int cid = RG.RefGeoms[j+k]; // local Cartesian index
               v[k] = rdofs[c2h_map[cid]];
            }
            group_stria.AddConnection(gr-1, shared_faces.Append(elem)-1);
         }
      }
      const int  orig_nq = orig_mesh->group_squad.RowSize(gr-1);
      const int *orig_sq = orig_mesh->group_squad.GetRow(gr-1);
      for (int f = 0; f < orig_nq; f++)
      {
         const int orig_l_face = orig_mesh->squad_lface[orig_sq[f]];
         Geometry::Type geom = orig_mesh->GetFaceBaseGeometry(orig_l_face);
         const int nvert = Geometry::NumVerts[geom];
         RefinedGeometry &RG =
            *GlobGeometryRefiner.Refine(geom, ref_factor, ref_factor);

         rfes.GetSharedQuadrilateralDofs(gr, f, rdofs);
         MFEM_ASSERT(rdofs.Size() == RG.RefPts.Size(), "");
         // add the internal face 'rdofs' as shared vertices
         const int num_int_verts = rfec.DofForGeometry(geom);
         for (int j = rdofs.Size()-num_int_verts; j < rdofs.Size(); j++)
         {
            group_svert.AddConnection(gr-1, svert_lvert.Append(rdofs[j])-1);
         }
         const int *c2h_map = rfec.GetDofMap(geom);
         // add the internal (for the shared face) edges as shared edges
         for (int j = 2*RG.NumBdrEdges; j < RG.RefEdges.Size(); j += 2)
         {
            Element *elem = NewElement(Geometry::SEGMENT);
            int *v = elem->GetVertices();
            for (int k = 0; k < 2; k++)
            {
               v[k] = rdofs[c2h_map[RG.RefEdges[j+k]]];
            }
            group_sedge.AddConnection(gr-1, shared_edges.Append(elem)-1);
         }
         // add refined shared faces
         for (int j = 0; j < RG.RefGeoms.Size(); j += nvert)
         {
            Element *elem = NewElement(geom);
            int *v = elem->GetVertices();
            for (int k = 0; k < nvert; k++)
            {
               int cid = RG.RefGeoms[j+k]; // local Cartesian index
               v[k] = rdofs[c2h_map[cid]];
            }
            group_squad.AddConnection(gr-1, shared_faces.Append(elem)-1);
         }
      }
   }
   group_svert.ShiftUpI();
   group_sedge.ShiftUpI();
   group_stria.ShiftUpI();
   group_squad.ShiftUpI();

   // determine sedge_ledge
   if (shared_edges.Size() > 0)
   {
      DSTable v_to_v(NumOfVertices);
      GetVertexToVertexTable(v_to_v);
      for (int se = 0; se < shared_edges.Size(); se++)
      {
         const int *v = shared_edges[se]->GetVertices();
         const int l_edge = v_to_v(v[0], v[1]);
         MFEM_ASSERT(l_edge >= 0, "invalid shared edge");
         sedge_ledge[se] = l_edge;
      }
   }

   // determine sface_lface
   if (shared_faces.Size() > 0)
   {
      STable3D *faces_tbl = GetFacesTable();
      int st = 0;
      int sq = 0;
      for (int sf = 0; sf < shared_faces.Size(); sf++)
      {
         int l_face;
         const int *v = shared_faces[sf]->GetVertices();
         switch (shared_faces[sf]->GetGeometryType())
         {
            case Geometry::TRIANGLE:
               l_face = (*faces_tbl)(v[0], v[1], v[2]);
               stria_lface[st] = l_face;
               stria_sface[st] = sf;
               sface_stype[sf] = st;
               st++;
               break;
            case Geometry::SQUARE:
               l_face = (*faces_tbl)(v[0], v[1], v[2], v[3]);
               squad_lface[sq] = l_face;
               squad_sface[sq] = sf;
               sface_stype[sf] = sq;
               sq++;
               break;
            default:
               MFEM_ABORT("invalid face geometry");
               l_face = -1;
         }
         MFEM_ASSERT(l_face >= 0, "invalid shared face");
      }
      delete faces_tbl;
   }
}

void ParMesh::GroupEdge(int group, int i, int &edge, int &o)
{
   int sedge = group_sedge.GetRow(group-1)[i];
   edge = sedge_ledge[sedge];
   int *v = shared_edges[sedge]->GetVertices();
   o = (v[0] < v[1]) ? (+1) : (-1);
}

void ParMesh::GroupTriangle(int group, int i, int &face, int &o)
{
   int stria = group_stria.GetRow(group-1)[i];
   int sface = stria_sface[stria];
   face = stria_lface[stria];
   // face gives the base orientation
   MFEM_VERIFY(faces[face]->GetType() == Element::TRIANGLE,
               "Expecting a triangular face.");

   o = GetTriOrientation(faces[face]->GetVertices(),
                         shared_faces[sface]->GetVertices());
}

void ParMesh::GroupQuadrilateral(int group, int i, int &face, int &o)
{
   int squad = group_squad.GetRow(group-1)[i];
   int sface = squad_sface[squad];
   face = squad_lface[squad];
   // face gives the base orientation
   MFEM_VERIFY(faces[face]->GetType() == Element::QUADRILATERAL,
               "Expecting a quadrilateral face.");

   o = GetQuadOrientation(faces[face]->GetVertices(),
                          shared_faces[sface]->GetVertices());
}

void ParMesh::MarkTetMeshForRefinement(DSTable &v_to_v)
{
   Array<int> order;
   GetEdgeOrdering(v_to_v, order); // local edge ordering

   // create a GroupCommunicator on the shared edges
   GroupCommunicator sedge_comm(gtopo);
   {
      // initialize sedge_comm
      Table &gr_sedge = sedge_comm.GroupLDofTable(); // differs from group_sedge
      gr_sedge.SetDims(GetNGroups(), shared_edges.Size());
      gr_sedge.GetI()[0] = 0;
      for (int gr = 1; gr <= GetNGroups(); gr++)
      {
         gr_sedge.GetI()[gr] = group_sedge.GetI()[gr-1];
      }
      for (int k = 0; k < shared_edges.Size(); k++)
      {
         gr_sedge.GetJ()[k] = group_sedge.GetJ()[k];
      }
      sedge_comm.Finalize();
   }

   Array<int> sedge_ord(shared_edges.Size());
   Array<Pair<int,int> > sedge_ord_map(shared_edges.Size());
   for (int k = 0; k < shared_edges.Size(); k++)
   {
      sedge_ord[k] = order[sedge_ledge[group_sedge.GetJ()[k]]];
   }

   sedge_comm.Bcast<int>(sedge_ord, 1);

   for (int k = 0, gr = 1; gr < GetNGroups(); gr++)
   {
      const int n = group_sedge.RowSize(gr-1);
      if (n == 0) { continue; }
      sedge_ord_map.SetSize(n);
      for (int j = 0; j < n; j++)
      {
         sedge_ord_map[j].one = sedge_ord[k+j];
         sedge_ord_map[j].two = j;
      }
      SortPairs<int, int>(sedge_ord_map, n);
      for (int j = 0; j < n; j++)
      {
         int sedge_from = group_sedge.GetJ()[k+j];
         sedge_ord[k+j] = order[sedge_ledge[sedge_from]];
      }
      std::sort(&sedge_ord[k], &sedge_ord[k] + n);
      for (int j = 0; j < n; j++)
      {
         int sedge_to = group_sedge.GetJ()[k+sedge_ord_map[j].two];
         order[sedge_ledge[sedge_to]] = sedge_ord[k+j];
      }
      k += n;
   }

#ifdef MFEM_DEBUG
   {
      Array<Pair<int, double> > ilen_len(order.Size());

      for (int i = 0; i < NumOfVertices; i++)
      {
         for (DSTable::RowIterator it(v_to_v, i); !it; ++it)
         {
            int j = it.Index();
            ilen_len[j].one = order[j];
            ilen_len[j].two = GetLength(i, it.Column());
         }
      }

      SortPairs<int, double>(ilen_len, order.Size());

      double d_max = 0.;
      for (int i = 1; i < order.Size(); i++)
      {
         d_max = std::max(d_max, ilen_len[i-1].two-ilen_len[i].two);
      }

#if 0
      // Debug message from every MPI rank.
      mfem::out << "proc. " << MyRank << '/' << NRanks << ": d_max = " << d_max
                << endl;
#else
      // Debug message just from rank 0.
      double glob_d_max;
      MPI_Reduce(&d_max, &glob_d_max, 1, MPI_DOUBLE, MPI_MAX, 0, MyComm);
      if (MyRank == 0)
      {
         mfem::out << "glob_d_max = " << glob_d_max << endl;
      }
#endif
   }
#endif

   // use 'order' to mark the tets, the boundary triangles, and the shared
   // triangle faces
   for (int i = 0; i < NumOfElements; i++)
   {
      if (elements[i]->GetType() == Element::TETRAHEDRON)
      {
         elements[i]->MarkEdge(v_to_v, order);
      }
   }

   for (int i = 0; i < NumOfBdrElements; i++)
   {
      if (boundary[i]->GetType() == Element::TRIANGLE)
      {
         boundary[i]->MarkEdge(v_to_v, order);
      }
   }

   for (int i = 0; i < shared_faces.Size(); i++)
   {
      if (shared_faces[i]->GetType() == Element::TRIANGLE)
      {
         shared_faces[i]->MarkEdge(v_to_v, order);
      }
   }
}

// For a line segment with vertices v[0] and v[1], return a number with
// the following meaning:
// 0 - the edge was not refined
// 1 - the edge e was refined once by splitting v[0],v[1]
int ParMesh::GetEdgeSplittings(Element *edge, const DSTable &v_to_v,
                               int *middle)
{
   int m, *v = edge->GetVertices();

   if ((m = v_to_v(v[0], v[1])) != -1 && middle[m] != -1)
   {
      return 1;
   }
   else
   {
      return 0;
   }
}

void ParMesh::GetFaceSplittings(Element *face, const HashTable<Hashed2> &v_to_v,
                                Array<unsigned> &codes)
{
   const int *v = face->GetVertices();
   typedef Triple<int,int,int> face_t;
   Array<face_t> face_stack;

   unsigned code = 0;
   face_stack.Append(face_t(v[0], v[1], v[2]));
   for (unsigned bit = 0; face_stack.Size() > 0; bit++)
   {
      if (bit == 8*sizeof(unsigned))
      {
         codes.Append(code);
         code = bit = 0;
      }

      const face_t &f = face_stack.Last();
      int mid = v_to_v.FindId(f.one, f.two);
      if (mid == -1)
      {
         // leave a 0 at bit 'bit'
         face_stack.DeleteLast();
      }
      else
      {
         code += (1 << bit); // set bit 'bit' to 1
         mid += NumOfVertices;
         face_stack.Append(face_t(f.three, f.one, mid));
         face_t &r = face_stack[face_stack.Size()-2];
         r = face_t(r.two, r.three, mid);
      }
   }
   codes.Append(code);
}

bool ParMesh::DecodeFaceSplittings(HashTable<Hashed2> &v_to_v, const int *v,
                                   const Array<unsigned> &codes, int &pos)
{
   typedef Triple<int,int,int> face_t;
   Array<face_t> face_stack;

   bool need_refinement = 0;
   face_stack.Append(face_t(v[0], v[1], v[2]));
   for (unsigned bit = 0, code = codes[pos++]; face_stack.Size() > 0; bit++)
   {
      if (bit == 8*sizeof(unsigned))
      {
         code = codes[pos++];
         bit = 0;
      }

      if ((code & (1 << bit)) == 0) { face_stack.DeleteLast(); continue; }

      const face_t &f = face_stack.Last();
      int mid = v_to_v.FindId(f.one, f.two);
      if (mid == -1)
      {
         mid = v_to_v.GetId(f.one, f.two);
         int ind[2] = { f.one, f.two };
         vertices.Append(Vertex());
         AverageVertices(ind, 2, vertices.Size()-1);
         need_refinement = 1;
      }
      mid += NumOfVertices;
      face_stack.Append(face_t(f.three, f.one, mid));
      face_t &r = face_stack[face_stack.Size()-2];
      r = face_t(r.two, r.three, mid);
   }
   return need_refinement;
}

void ParMesh::GenerateOffsets(int N, HYPRE_Int loc_sizes[],
                              Array<HYPRE_Int> *offsets[]) const
{
   if (HYPRE_AssumedPartitionCheck())
   {
      Array<HYPRE_Int> temp(N);
      MPI_Scan(loc_sizes, temp.GetData(), N, HYPRE_MPI_INT, MPI_SUM, MyComm);
      for (int i = 0; i < N; i++)
      {
         offsets[i]->SetSize(3);
         (*offsets[i])[0] = temp[i] - loc_sizes[i];
         (*offsets[i])[1] = temp[i];
      }
      MPI_Bcast(temp.GetData(), N, HYPRE_MPI_INT, NRanks-1, MyComm);
      for (int i = 0; i < N; i++)
      {
         (*offsets[i])[2] = temp[i];
         // check for overflow
         MFEM_VERIFY((*offsets[i])[0] >= 0 && (*offsets[i])[1] >= 0,
                     "overflow in offsets");
      }
   }
   else
   {
      Array<HYPRE_Int> temp(N*NRanks);
      MPI_Allgather(loc_sizes, N, HYPRE_MPI_INT, temp.GetData(), N,
                    HYPRE_MPI_INT, MyComm);
      for (int i = 0; i < N; i++)
      {
         Array<HYPRE_Int> &offs = *offsets[i];
         offs.SetSize(NRanks+1);
         offs[0] = 0;
         for (int j = 0; j < NRanks; j++)
         {
            offs[j+1] = offs[j] + temp[i+N*j];
         }
         // Check for overflow
         MFEM_VERIFY(offs[MyRank] >= 0 && offs[MyRank+1] >= 0,
                     "overflow in offsets");
      }
   }
}

void ParMesh::GetFaceNbrElementTransformation(
   int i, IsoparametricTransformation *ElTr)
{
   DenseMatrix &pointmat = ElTr->GetPointMat();
   Element *elem = face_nbr_elements[i];

   ElTr->Attribute = elem->GetAttribute();
   ElTr->ElementNo = NumOfElements + i;

   if (Nodes == NULL)
   {
      const int nv = elem->GetNVertices();
      const int *v = elem->GetVertices();

      pointmat.SetSize(spaceDim, nv);
      for (int k = 0; k < spaceDim; k++)
      {
         for (int j = 0; j < nv; j++)
         {
            pointmat(k, j) = face_nbr_vertices[v[j]](k);
         }
      }

      ElTr->SetFE(GetTransformationFEforElementType(elem->GetType()));
   }
   else
   {
      Array<int> vdofs;
      ParGridFunction *pNodes = dynamic_cast<ParGridFunction *>(Nodes);
      if (pNodes)
      {
         pNodes->ParFESpace()->GetFaceNbrElementVDofs(i, vdofs);
         int n = vdofs.Size()/spaceDim;
         pointmat.SetSize(spaceDim, n);
         for (int k = 0; k < spaceDim; k++)
         {
            for (int j = 0; j < n; j++)
            {
               pointmat(k,j) = (pNodes->FaceNbrData())(vdofs[n*k+j]);
            }
         }

         ElTr->SetFE(pNodes->ParFESpace()->GetFaceNbrFE(i));
      }
      else
      {
         MFEM_ABORT("Nodes are not ParGridFunction!");
      }
   }
   ElTr->FinalizeTransformation();
}

void ParMesh::DeleteFaceNbrData()
{
   if (!have_face_nbr_data)
   {
      return;
   }

   have_face_nbr_data = false;
   face_nbr_group.DeleteAll();
   face_nbr_elements_offset.DeleteAll();
   face_nbr_vertices_offset.DeleteAll();
   for (int i = 0; i < face_nbr_elements.Size(); i++)
   {
      FreeElement(face_nbr_elements[i]);
   }
   face_nbr_elements.DeleteAll();
   face_nbr_vertices.DeleteAll();
   send_face_nbr_elements.Clear();
   send_face_nbr_vertices.Clear();
}

void ParMesh::ExchangeFaceNbrData()
{
   if (have_face_nbr_data)
   {
      return;
   }

   if (Nonconforming())
   {
      // with ParNCMesh we can set up face neighbors without communication
      pncmesh->GetFaceNeighbors(*this);
      have_face_nbr_data = true;

      ExchangeFaceNbrNodes();
      return;
   }

   Table *gr_sface;
   int   *s2l_face;
   if (Dim == 1)
   {
      gr_sface = &group_svert;
      s2l_face = svert_lvert;
   }
   else if (Dim == 2)
   {
      gr_sface = &group_sedge;
      s2l_face = sedge_ledge;
   }
   else
   {
      gr_sface = &group_stria;
      s2l_face = stria_lface;
   }

   ExchangeFaceNbrData(gr_sface, s2l_face);

   if ( gr_sface == &group_stria )
   {
      gr_sface = &group_squad;
      s2l_face = squad_lface;

      ExchangeFaceNbrData(gr_sface, s2l_face);
   }

   have_face_nbr_data = true;

   ExchangeFaceNbrNodes();
}

void ParMesh::ExchangeFaceNbrData(Table *gr_sface, int *s2l_face)
{
   int num_face_nbrs = 0;
   for (int g = 1; g < GetNGroups(); g++)
      if (gr_sface->RowSize(g-1) > 0)
      {
         num_face_nbrs++;
      }

   face_nbr_group.SetSize(num_face_nbrs);

   if (num_face_nbrs == 0)
   {
      have_face_nbr_data = true;
      return;
   }

   {
      // sort face-neighbors by processor rank
      Array<Pair<int, int> > rank_group(num_face_nbrs);

      for (int g = 1, counter = 0; g < GetNGroups(); g++)
         if (gr_sface->RowSize(g-1) > 0)
         {
#ifdef MFEM_DEBUG
            if (gtopo.GetGroupSize(g) != 2)
               mfem_error("ParMesh::ExchangeFaceNbrData() : "
                          "group size is not 2!");
#endif
            const int *nbs = gtopo.GetGroup(g);
            int lproc = (nbs[0]) ? nbs[0] : nbs[1];
            rank_group[counter].one = gtopo.GetNeighborRank(lproc);
            rank_group[counter].two = g;
            counter++;
         }

      SortPairs<int, int>(rank_group, rank_group.Size());

      for (int fn = 0; fn < num_face_nbrs; fn++)
      {
         face_nbr_group[fn] = rank_group[fn].two;
      }
   }

   MPI_Request *requests = new MPI_Request[2*num_face_nbrs];
   MPI_Request *send_requests = requests;
   MPI_Request *recv_requests = requests + num_face_nbrs;
   MPI_Status  *statuses = new MPI_Status[num_face_nbrs];

   int *nbr_data = new int[6*num_face_nbrs];
   int *nbr_send_data = nbr_data;
   int *nbr_recv_data = nbr_data + 3*num_face_nbrs;

   Array<int> el_marker(GetNE());
   Array<int> vertex_marker(GetNV());
   el_marker = -1;
   vertex_marker = -1;

   Table send_face_nbr_elemdata, send_face_nbr_facedata;

   send_face_nbr_elements.MakeI(num_face_nbrs);
   send_face_nbr_vertices.MakeI(num_face_nbrs);
   send_face_nbr_elemdata.MakeI(num_face_nbrs);
   send_face_nbr_facedata.MakeI(num_face_nbrs);
   for (int fn = 0; fn < num_face_nbrs; fn++)
   {
      int nbr_group = face_nbr_group[fn];
      int  num_sfaces = gr_sface->RowSize(nbr_group-1);
      int *sface = gr_sface->GetRow(nbr_group-1);
      for (int i = 0; i < num_sfaces; i++)
      {
         int lface = s2l_face[sface[i]];
         int el = faces_info[lface].Elem1No;
         if (el_marker[el] != fn)
         {
            el_marker[el] = fn;
            send_face_nbr_elements.AddAColumnInRow(fn);

            const int nv = elements[el]->GetNVertices();
            const int *v = elements[el]->GetVertices();
            for (int j = 0; j < nv; j++)
               if (vertex_marker[v[j]] != fn)
               {
                  vertex_marker[v[j]] = fn;
                  send_face_nbr_vertices.AddAColumnInRow(fn);
               }

            send_face_nbr_elemdata.AddColumnsInRow(fn, nv + 2);
         }
      }
      send_face_nbr_facedata.AddColumnsInRow(fn, 2*num_sfaces);

      nbr_send_data[3*fn  ] = send_face_nbr_elements.GetI()[fn];
      nbr_send_data[3*fn+1] = send_face_nbr_vertices.GetI()[fn];
      nbr_send_data[3*fn+2] = send_face_nbr_elemdata.GetI()[fn];

      int nbr_rank = GetFaceNbrRank(fn);
      int tag = 0;

      MPI_Isend(&nbr_send_data[3*fn], 3, MPI_INT, nbr_rank, tag, MyComm,
                &send_requests[fn]);
      MPI_Irecv(&nbr_recv_data[3*fn], 3, MPI_INT, nbr_rank, tag, MyComm,
                &recv_requests[fn]);
   }
   send_face_nbr_elements.MakeJ();
   send_face_nbr_vertices.MakeJ();
   send_face_nbr_elemdata.MakeJ();
   send_face_nbr_facedata.MakeJ();
   el_marker = -1;
   vertex_marker = -1;
   for (int fn = 0; fn < num_face_nbrs; fn++)
   {
      int nbr_group = face_nbr_group[fn];
      int  num_sfaces = gr_sface->RowSize(nbr_group-1);
      int *sface = gr_sface->GetRow(nbr_group-1);
      for (int i = 0; i < num_sfaces; i++)
      {
         int lface = s2l_face[sface[i]];
         int el = faces_info[lface].Elem1No;
         if (el_marker[el] != fn)
         {
            el_marker[el] = fn;
            send_face_nbr_elements.AddConnection(fn, el);

            const int nv = elements[el]->GetNVertices();
            const int *v = elements[el]->GetVertices();
            for (int j = 0; j < nv; j++)
               if (vertex_marker[v[j]] != fn)
               {
                  vertex_marker[v[j]] = fn;
                  send_face_nbr_vertices.AddConnection(fn, v[j]);
               }

            send_face_nbr_elemdata.AddConnection(fn, GetAttribute(el));
            send_face_nbr_elemdata.AddConnection(
               fn, GetElementBaseGeometry(el));
            send_face_nbr_elemdata.AddConnections(fn, v, nv);
         }
         send_face_nbr_facedata.AddConnection(fn, el);
         int info = faces_info[lface].Elem1Inf;
         // change the orientation in info to be relative to the shared face
         //   in 1D and 2D keep the orientation equal to 0
         if (Dim == 3)
         {
            Element *lf = faces[lface];
            const int *sf_v = shared_faces[sface[i]]->GetVertices();

            if  (lf->GetGeometryType() == Geometry::TRIANGLE)
            {
               info += GetTriOrientation(sf_v, lf->GetVertices());
            }
            else
            {
               info += GetQuadOrientation(sf_v, lf->GetVertices());
            }
         }
         send_face_nbr_facedata.AddConnection(fn, info);
      }
   }
   send_face_nbr_elements.ShiftUpI();
   send_face_nbr_vertices.ShiftUpI();
   send_face_nbr_elemdata.ShiftUpI();
   send_face_nbr_facedata.ShiftUpI();

   // convert the vertex indices in send_face_nbr_elemdata
   // convert the element indices in send_face_nbr_facedata
   for (int fn = 0; fn < num_face_nbrs; fn++)
   {
      int  num_elems  = send_face_nbr_elements.RowSize(fn);
      int *elems      = send_face_nbr_elements.GetRow(fn);
      int  num_verts  = send_face_nbr_vertices.RowSize(fn);
      int *verts      = send_face_nbr_vertices.GetRow(fn);
      int *elemdata   = send_face_nbr_elemdata.GetRow(fn);
      int  num_sfaces = send_face_nbr_facedata.RowSize(fn)/2;
      int *facedata   = send_face_nbr_facedata.GetRow(fn);

      for (int i = 0; i < num_verts; i++)
      {
         vertex_marker[verts[i]] = i;
      }

      for (int el = 0; el < num_elems; el++)
      {
         const int nv = elements[el]->GetNVertices();
         elemdata += 2; // skip the attribute and the geometry type
         for (int j = 0; j < nv; j++)
         {
            elemdata[j] = vertex_marker[elemdata[j]];
         }
         elemdata += nv;

         el_marker[elems[el]] = el;
      }

      for (int i = 0; i < num_sfaces; i++)
      {
         facedata[2*i] = el_marker[facedata[2*i]];
      }
   }

   MPI_Waitall(num_face_nbrs, recv_requests, statuses);

   Array<int> recv_face_nbr_facedata;
   Table recv_face_nbr_elemdata;

   // fill-in face_nbr_elements_offset, face_nbr_vertices_offset
   face_nbr_elements_offset.SetSize(num_face_nbrs + 1);
   face_nbr_vertices_offset.SetSize(num_face_nbrs + 1);
   recv_face_nbr_elemdata.MakeI(num_face_nbrs);
   face_nbr_elements_offset[0] = 0;
   face_nbr_vertices_offset[0] = 0;
   for (int fn = 0; fn < num_face_nbrs; fn++)
   {
      face_nbr_elements_offset[fn+1] =
         face_nbr_elements_offset[fn] + nbr_recv_data[3*fn];
      face_nbr_vertices_offset[fn+1] =
         face_nbr_vertices_offset[fn] + nbr_recv_data[3*fn+1];
      recv_face_nbr_elemdata.AddColumnsInRow(fn, nbr_recv_data[3*fn+2]);
   }
   recv_face_nbr_elemdata.MakeJ();

   MPI_Waitall(num_face_nbrs, send_requests, statuses);

   // send and receive the element data
   for (int fn = 0; fn < num_face_nbrs; fn++)
   {
      int nbr_rank = GetFaceNbrRank(fn);
      int tag = 0;

      MPI_Isend(send_face_nbr_elemdata.GetRow(fn),
                send_face_nbr_elemdata.RowSize(fn),
                MPI_INT, nbr_rank, tag, MyComm, &send_requests[fn]);

      MPI_Irecv(recv_face_nbr_elemdata.GetRow(fn),
                recv_face_nbr_elemdata.RowSize(fn),
                MPI_INT, nbr_rank, tag, MyComm, &recv_requests[fn]);
   }

   // convert the element data into face_nbr_elements
   face_nbr_elements.SetSize(face_nbr_elements_offset[num_face_nbrs]);
   while (true)
   {
      int fn;
      MPI_Waitany(num_face_nbrs, recv_requests, &fn, statuses);

      if (fn == MPI_UNDEFINED)
      {
         break;
      }

      int  vert_off      = face_nbr_vertices_offset[fn];
      int  elem_off      = face_nbr_elements_offset[fn];
      int  num_elems     = face_nbr_elements_offset[fn+1] - elem_off;
      int *recv_elemdata = recv_face_nbr_elemdata.GetRow(fn);

      for (int i = 0; i < num_elems; i++)
      {
         Element *el = NewElement(recv_elemdata[1]);
         el->SetAttribute(recv_elemdata[0]);
         recv_elemdata += 2;
         int nv = el->GetNVertices();
         for (int j = 0; j < nv; j++)
         {
            recv_elemdata[j] += vert_off;
         }
         el->SetVertices(recv_elemdata);
         recv_elemdata += nv;
         face_nbr_elements[elem_off++] = el;
      }
   }

   MPI_Waitall(num_face_nbrs, send_requests, statuses);

   // send and receive the face data
   recv_face_nbr_facedata.SetSize(
      send_face_nbr_facedata.Size_of_connections());
   for (int fn = 0; fn < num_face_nbrs; fn++)
   {
      int nbr_rank = GetFaceNbrRank(fn);
      int tag = 0;

      MPI_Isend(send_face_nbr_facedata.GetRow(fn),
                send_face_nbr_facedata.RowSize(fn),
                MPI_INT, nbr_rank, tag, MyComm, &send_requests[fn]);

      // the size of the send and receive face data is the same
      MPI_Irecv(&recv_face_nbr_facedata[send_face_nbr_facedata.GetI()[fn]],
                send_face_nbr_facedata.RowSize(fn),
                MPI_INT, nbr_rank, tag, MyComm, &recv_requests[fn]);
   }

   // transfer the received face data into faces_info
   while (true)
   {
      int fn;
      MPI_Waitany(num_face_nbrs, recv_requests, &fn, statuses);

      if (fn == MPI_UNDEFINED)
      {
         break;
      }

      int  elem_off   = face_nbr_elements_offset[fn];
      int  nbr_group  = face_nbr_group[fn];
      int  num_sfaces = gr_sface->RowSize(nbr_group-1);
      int *sface      = gr_sface->GetRow(nbr_group-1);
      int *facedata =
         &recv_face_nbr_facedata[send_face_nbr_facedata.GetI()[fn]];

      for (int i = 0; i < num_sfaces; i++)
      {
         int lface = s2l_face[sface[i]];
         FaceInfo &face_info = faces_info[lface];
         face_info.Elem2No = -1 - (facedata[2*i] + elem_off);
         int info = facedata[2*i+1];
         // change the orientation in info to be relative to the local face
         if (Dim < 3)
         {
            info++; // orientation 0 --> orientation 1
         }
         else
         {
            int nbr_ori = info%64, nbr_v[4];
            Element *lf = faces[lface];
            const int *sf_v = shared_faces[sface[i]]->GetVertices();

            if  (lf->GetGeometryType() == Geometry::TRIANGLE)
            {
               // apply the nbr_ori to sf_v to get nbr_v
               const int *perm = tri_t::Orient[nbr_ori];
               for (int j = 0; j < 3; j++)
               {
                  nbr_v[perm[j]] = sf_v[j];
               }
               // get the orientation of nbr_v w.r.t. the local face
               nbr_ori = GetTriOrientation(lf->GetVertices(), nbr_v);
            }
            else
            {
               // apply the nbr_ori to sf_v to get nbr_v
               const int *perm = quad_t::Orient[nbr_ori];
               for (int j = 0; j < 4; j++)
               {
                  nbr_v[perm[j]] = sf_v[j];
               }
               // get the orientation of nbr_v w.r.t. the local face
               nbr_ori = GetQuadOrientation(lf->GetVertices(), nbr_v);
            }

            info = 64*(info/64) + nbr_ori;
         }
         face_info.Elem2Inf = info;
      }
   }

   MPI_Waitall(num_face_nbrs, send_requests, statuses);

   // allocate the face_nbr_vertices
   face_nbr_vertices.SetSize(face_nbr_vertices_offset[num_face_nbrs]);

   delete [] nbr_data;

   delete [] statuses;
   delete [] requests;
}

void ParMesh::ExchangeFaceNbrNodes()
{
   if (!have_face_nbr_data)
   {
      ExchangeFaceNbrData(); // calls this method at the end
   }
   else if (Nodes == NULL)
   {
      if (Nonconforming())
      {
         // with ParNCMesh we already have the vertices
         return;
      }

      int num_face_nbrs = GetNFaceNeighbors();

      MPI_Request *requests = new MPI_Request[2*num_face_nbrs];
      MPI_Request *send_requests = requests;
      MPI_Request *recv_requests = requests + num_face_nbrs;
      MPI_Status  *statuses = new MPI_Status[num_face_nbrs];

      // allocate buffer and copy the vertices to be sent
      Array<Vertex> send_vertices(send_face_nbr_vertices.Size_of_connections());
      for (int i = 0; i < send_vertices.Size(); i++)
      {
         send_vertices[i] = vertices[send_face_nbr_vertices.GetJ()[i]];
      }

      // send and receive the vertices
      for (int fn = 0; fn < num_face_nbrs; fn++)
      {
         int nbr_rank = GetFaceNbrRank(fn);
         int tag = 0;

         MPI_Isend(send_vertices[send_face_nbr_vertices.GetI()[fn]](),
                   3*send_face_nbr_vertices.RowSize(fn),
                   MPI_DOUBLE, nbr_rank, tag, MyComm, &send_requests[fn]);

         MPI_Irecv(face_nbr_vertices[face_nbr_vertices_offset[fn]](),
                   3*(face_nbr_vertices_offset[fn+1] -
                      face_nbr_vertices_offset[fn]),
                   MPI_DOUBLE, nbr_rank, tag, MyComm, &recv_requests[fn]);
      }

      MPI_Waitall(num_face_nbrs, recv_requests, statuses);
      MPI_Waitall(num_face_nbrs, send_requests, statuses);

      delete [] statuses;
      delete [] requests;
   }
   else
   {
      ParGridFunction *pNodes = dynamic_cast<ParGridFunction *>(Nodes);
      MFEM_VERIFY(pNodes != NULL, "Nodes are not ParGridFunction!");
      pNodes->ExchangeFaceNbrData();
   }
}

int ParMesh::GetFaceNbrRank(int fn) const
{
   if (Conforming())
   {
      int nbr_group = face_nbr_group[fn];
      const int *nbs = gtopo.GetGroup(nbr_group);
      int nbr_lproc = (nbs[0]) ? nbs[0] : nbs[1];
      int nbr_rank = gtopo.GetNeighborRank(nbr_lproc);
      return nbr_rank;
   }
   else
   {
      // NC: simplified handling of face neighbor ranks
      return face_nbr_group[fn];
   }
}

Table *ParMesh::GetFaceToAllElementTable() const
{
   const Array<int> *s2l_face;
   if (Dim == 1)
   {
      s2l_face = &svert_lvert;
   }
   else if (Dim == 2)
   {
      s2l_face = &sedge_ledge;
   }
   else
   {
      s2l_face = &stria_lface;
   }

   Table *face_elem = new Table;

   face_elem->MakeI(faces_info.Size());

   for (int i = 0; i < faces_info.Size(); i++)
   {
      if (faces_info[i].Elem2No >= 0)
      {
         face_elem->AddColumnsInRow(i, 2);
      }
      else
      {
         face_elem->AddAColumnInRow(i);
      }
   }
   for (int i = 0; i < s2l_face->Size(); i++)
   {
      face_elem->AddAColumnInRow((*s2l_face)[i]);
   }
   if ( s2l_face == &stria_lface )
   {
      s2l_face = &squad_lface;
      for (int i = 0; i < s2l_face->Size(); i++)
      {
         face_elem->AddAColumnInRow((*s2l_face)[i]);
      }
      s2l_face = &stria_lface;
   }

   face_elem->MakeJ();

   for (int i = 0; i < faces_info.Size(); i++)
   {
      face_elem->AddConnection(i, faces_info[i].Elem1No);
      if (faces_info[i].Elem2No >= 0)
      {
         face_elem->AddConnection(i, faces_info[i].Elem2No);
      }
   }
   for (int i = 0; i < s2l_face->Size(); i++)
   {
      int lface = (*s2l_face)[i];
      int nbr_elem_idx = -1 - faces_info[lface].Elem2No;
      face_elem->AddConnection(lface, NumOfElements + nbr_elem_idx);
   }
   if ( s2l_face == &stria_lface )
   {
      s2l_face = &squad_lface;
      for (int i = 0; i < s2l_face->Size(); i++)
      {
         int lface = (*s2l_face)[i];
         int nbr_elem_idx = -1 - faces_info[lface].Elem2No;
         face_elem->AddConnection(lface, NumOfElements + nbr_elem_idx);
      }
   }

   face_elem->ShiftUpI();

   return face_elem;
}

ElementTransformation* ParMesh::GetGhostFaceTransformation(
   FaceElementTransformations* FETr, Element::Type face_type,
   Geometry::Type face_geom)
{
   // calculate composition of FETr->Loc1 and FETr->Elem1
   DenseMatrix &face_pm = FaceTransformation.GetPointMat();
   if (Nodes == NULL)
   {
      FETr->Elem1->Transform(FETr->Loc1.Transf.GetPointMat(), face_pm);
      FaceTransformation.SetFE(GetTransformationFEforElementType(face_type));
   }
   else
   {
      const FiniteElement* face_el =
         Nodes->FESpace()->GetTraceElement(FETr->Elem1No, face_geom);

#if 0 // TODO: handle the case of non-interpolatory Nodes
      DenseMatrix I;
      face_el->Project(Transformation.GetFE(), FETr->Loc1.Transf, I);
      MultABt(Transformation.GetPointMat(), I, pm_face);
#else
      IntegrationRule eir(face_el->GetDof());
      FETr->Loc1.Transform(face_el->GetNodes(), eir);
      Nodes->GetVectorValues(*FETr->Elem1, eir, face_pm);
#endif
      FaceTransformation.SetFE(face_el);
   }
   FaceTransformation.FinalizeTransformation();
   return &FaceTransformation;
}

FaceElementTransformations *ParMesh::
GetSharedFaceTransformations(int sf, bool fill2)
{
   int FaceNo = GetSharedFace(sf);

   FaceInfo &face_info = faces_info[FaceNo];

   bool is_slave = Nonconforming() && IsSlaveFace(face_info);
   bool is_ghost = Nonconforming() && FaceNo >= GetNumFaces();

   NCFaceInfo* nc_info = NULL;
   if (is_slave) { nc_info = &nc_faces_info[face_info.NCFace]; }

   int local_face = is_ghost ? nc_info->MasterFace : FaceNo;
   Element::Type  face_type = GetFaceElementType(local_face);
   Geometry::Type face_geom = GetFaceGeometryType(local_face);

   // setup the transformation for the first element
   FaceElemTr.Elem1No = face_info.Elem1No;
   GetElementTransformation(FaceElemTr.Elem1No, &Transformation);
   FaceElemTr.Elem1 = &Transformation;

   // setup the transformation for the second (neighbor) element
   if (fill2)
   {
      FaceElemTr.Elem2No = -1 - face_info.Elem2No;
      GetFaceNbrElementTransformation(FaceElemTr.Elem2No, &Transformation2);
      FaceElemTr.Elem2 = &Transformation2;
   }
   else
   {
      FaceElemTr.Elem2No = -1;
   }

   // setup the face transformation if the face is not a ghost
   FaceElemTr.FaceGeom = face_geom;
   if (!is_ghost)
   {
      FaceElemTr.Face = GetFaceTransformation(FaceNo);
      // NOTE: The above call overwrites FaceElemTr.Loc1
   }

   // setup Loc1 & Loc2
   int elem_type = GetElementType(face_info.Elem1No);
   GetLocalFaceTransformation(face_type, elem_type, FaceElemTr.Loc1.Transf,
                              face_info.Elem1Inf);

   if (fill2)
   {
      elem_type = face_nbr_elements[FaceElemTr.Elem2No]->GetType();
      GetLocalFaceTransformation(face_type, elem_type, FaceElemTr.Loc2.Transf,
                                 face_info.Elem2Inf);
   }

   // adjust Loc1 or Loc2 of the master face if this is a slave face
   if (is_slave)
   {
      // is a ghost slave? -> master not a ghost -> choose Elem1 local transf
      // not a ghost slave? -> master is a ghost -> choose Elem2 local transf
      IsoparametricTransformation &loctr =
         is_ghost ? FaceElemTr.Loc1.Transf : FaceElemTr.Loc2.Transf;

      if (is_ghost || fill2)
      {
         ApplyLocalSlaveTransformation(loctr, face_info);
      }

      if (face_type == Element::SEGMENT && fill2)
      {
         // fix slave orientation in 2D: flip Loc2 to match Loc1 and Face
         DenseMatrix &pm = FaceElemTr.Loc2.Transf.GetPointMat();
         std::swap(pm(0,0), pm(0,1));
         std::swap(pm(1,0), pm(1,1));
      }
   }

   // for ghost faces we need a special version of GetFaceTransformation
   if (is_ghost)
   {
      FaceElemTr.Face =
         GetGhostFaceTransformation(&FaceElemTr, face_type, face_geom);
   }

   return &FaceElemTr;
}

int ParMesh::GetNSharedFaces() const
{
   if (Conforming())
   {
      switch (Dim)
      {
         case 1:  return svert_lvert.Size();
         case 2:  return sedge_ledge.Size();
         default: return sface_stype.Size();
      }
   }
   else
   {
      MFEM_ASSERT(Dim > 1, "");
      const NCMesh::NCList &shared = pncmesh->GetSharedList(Dim-1);
      return shared.conforming.size() + shared.slaves.size();
   }
}

int ParMesh::GetSharedFace(int sface) const
{
   if (Conforming())
   {
      switch (Dim)
      {
         case 1:  return svert_lvert[sface];
         case 2:  return sedge_ledge[sface];
         default:
         {
            Element::Type el_type = shared_faces[sface]->GetType();
            int stype = sface_stype[sface];
            if ( el_type == Element::TRIANGLE )
            {
               return stria_lface[stype];
            }
            else
            {
               return squad_lface[stype];
            }
         }
      }
   }
   else
   {
      MFEM_ASSERT(Dim > 1, "");
      const NCMesh::NCList &shared = pncmesh->GetSharedList(Dim-1);
      int csize = (int) shared.conforming.size();
      return sface < csize
             ? shared.conforming[sface].index
             : shared.slaves[sface - csize].index;
   }
}

void ParMesh::ReorientTetMesh()
{
   if (Dim != 3 || !(meshgen & 1))
   {
      return;
   }

   Mesh::ReorientTetMesh();

   int *v;

   // The local edge and face numbering is changed therefore we need to
   // update sedge_ledge and sface_lface.
   {
      DSTable v_to_v(NumOfVertices);
      GetVertexToVertexTable(v_to_v);
      for (int i = 0; i < shared_edges.Size(); i++)
      {
         v = shared_edges[i]->GetVertices();
         sedge_ledge[i] = v_to_v(v[0], v[1]);
      }
   }

   // Rotate shared faces and update sface_lface.
   // Note that no communication is needed to ensure that the shared
   // faces are rotated in the same way in both processors. This is
   // automatic due to various things, e.g. the global to local vertex
   // mapping preserves the global order; also the way new vertices
   // are introduced during refinement is essential.
   {
      STable3D *faces_tbl = GetFacesTable();
      for (int i = 0; i < shared_faces.Size(); i++)
         if (shared_faces[i]->GetType() == Element::TRIANGLE)
         {
            v = shared_faces[i]->GetVertices();

            Rotate3(v[0], v[1], v[2]);

            stria_lface[i] = (*faces_tbl)(v[0], v[1], v[2]);
         }
      delete faces_tbl;
   }
}

void ParMesh::LocalRefinement(const Array<int> &marked_el, int type)
{
   if (pncmesh)
   {
      MFEM_ABORT("Local and nonconforming refinements cannot be mixed.");
   }

   DeleteFaceNbrData();

   InitRefinementTransforms();

   if (Dim == 3)
   {
      int uniform_refinement = 0;
      if (type < 0)
      {
         type = -type;
         uniform_refinement = 1;
      }

      // 1. Hash table of vertex to vertex connections corresponding to refined
      //    edges.
      HashTable<Hashed2> v_to_v;

      // 2. Do the red refinement.
      switch (type)
      {
         case 1:
            for (int i = 0; i < marked_el.Size(); i++)
            {
               Bisection(marked_el[i], v_to_v);
            }
            break;
         case 2:
            for (int i = 0; i < marked_el.Size(); i++)
            {
               Bisection(marked_el[i], v_to_v);

               Bisection(NumOfElements - 1, v_to_v);
               Bisection(marked_el[i], v_to_v);
            }
            break;
         case 3:
            for (int i = 0; i < marked_el.Size(); i++)
            {
               Bisection(marked_el[i], v_to_v);

               int j = NumOfElements - 1;
               Bisection(j, v_to_v);
               Bisection(NumOfElements - 1, v_to_v);
               Bisection(j, v_to_v);

               Bisection(marked_el[i], v_to_v);
               Bisection(NumOfElements-1, v_to_v);
               Bisection(marked_el[i], v_to_v);
            }
            break;
      }

      // 3. Do the green refinement (to get conforming mesh).
      int need_refinement;
      int max_faces_in_group = 0;
      // face_splittings identify how the shared faces have been split
      Array<unsigned> *face_splittings = new Array<unsigned>[GetNGroups()-1];
      for (int i = 0; i < GetNGroups()-1; i++)
      {
<<<<<<< HEAD
         faces_in_group = GroupNTriangles(i+1);
         face_splittings[i] = new int[faces_in_group];
=======
         const int faces_in_group = GroupNFaces(i+1);
         face_splittings[i].Reserve(faces_in_group);
>>>>>>> 761a9269
         if (faces_in_group > max_faces_in_group)
         {
            max_faces_in_group = faces_in_group;
         }
      }
      int neighbor;
      Array<unsigned> iBuf(max_faces_in_group);

      MPI_Request *requests = new MPI_Request[GetNGroups()-1];
      MPI_Status  status;

#ifdef MFEM_DEBUG_PARMESH_LOCALREF
      int ref_loops_all = 0, ref_loops_par = 0;
#endif
      do
      {
         need_refinement = 0;
         for (int i = 0; i < NumOfElements; i++)
         {
            if (elements[i]->NeedRefinement(v_to_v))
            {
               need_refinement = 1;
               Bisection(i, v_to_v);
            }
         }
#ifdef MFEM_DEBUG_PARMESH_LOCALREF
         ref_loops_all++;
#endif

         if (uniform_refinement)
         {
            continue;
         }

         // if the mesh is locally conforming start making it globally
         // conforming
         if (need_refinement == 0)
         {
#ifdef MFEM_DEBUG_PARMESH_LOCALREF
            ref_loops_par++;
#endif
            // MPI_Barrier(MyComm);
            const int tag = 293;

            // (a) send the type of interface splitting
            int req_count = 0;
            for (int i = 0; i < GetNGroups()-1; i++)
            {
<<<<<<< HEAD
               group_stria.GetRow(i, group_faces);
               faces_in_group = group_faces.Size();
=======
               const int *group_faces = group_sface.GetRow(i);
               const int faces_in_group = group_sface.RowSize(i);
>>>>>>> 761a9269
               // it is enough to communicate through the faces
               if (faces_in_group == 0) { continue; }

               face_splittings[i].SetSize(0);
               for (int j = 0; j < faces_in_group; j++)
               {
                  GetFaceSplittings(shared_faces[group_faces[j]], v_to_v,
                                    face_splittings[i]);
               }
               const int *nbs = gtopo.GetGroup(i+1);
               neighbor = gtopo.GetNeighborRank(nbs[0] ? nbs[0] : nbs[1]);
               MPI_Isend(face_splittings[i], face_splittings[i].Size(),
                         MPI_UNSIGNED, neighbor, tag, MyComm,
                         &requests[req_count++]);
            }

            // (b) receive the type of interface splitting
            for (int i = 0; i < GetNGroups()-1; i++)
            {
<<<<<<< HEAD
               group_stria.GetRow(i, group_faces);
               faces_in_group = group_faces.Size();
=======
               const int *group_faces = group_sface.GetRow(i);
               const int faces_in_group = group_sface.RowSize(i);
>>>>>>> 761a9269
               if (faces_in_group == 0) { continue; }

               const int *nbs = gtopo.GetGroup(i+1);
               neighbor = gtopo.GetNeighborRank(nbs[0] ? nbs[0] : nbs[1]);
               MPI_Probe(neighbor, tag, MyComm, &status);
               int count;
               MPI_Get_count(&status, MPI_UNSIGNED, &count);
               iBuf.SetSize(count);
               MPI_Recv(iBuf, count, MPI_UNSIGNED, neighbor, tag, MyComm,
                        MPI_STATUS_IGNORE);

               for (int j = 0, pos = 0; j < faces_in_group; j++)
               {
                  const int *v = shared_faces[group_faces[j]]->GetVertices();
                  need_refinement |= DecodeFaceSplittings(v_to_v, v, iBuf, pos);
               }
            }

            int nr = need_refinement;
            MPI_Allreduce(&nr, &need_refinement, 1, MPI_INT, MPI_LOR, MyComm);

            MPI_Waitall(req_count, requests, MPI_STATUSES_IGNORE);
         }
      }
      while (need_refinement == 1);

#ifdef MFEM_DEBUG_PARMESH_LOCALREF
      {
         int i = ref_loops_all;
         MPI_Reduce(&i, &ref_loops_all, 1, MPI_INT, MPI_MAX, 0, MyComm);
         if (MyRank == 0)
         {
            mfem::out << "\n\nParMesh::LocalRefinement : max. ref_loops_all = "
                      << ref_loops_all << ", ref_loops_par = " << ref_loops_par
                      << '\n' << endl;
         }
      }
#endif

      delete [] requests;
      iBuf.DeleteAll();
      delete [] face_splittings;

      // 4. Update the boundary elements.
      do
      {
         need_refinement = 0;
         for (int i = 0; i < NumOfBdrElements; i++)
         {
            if (boundary[i]->NeedRefinement(v_to_v))
            {
               need_refinement = 1;
               BdrBisection(i, v_to_v);
            }
         }
      }
      while (need_refinement == 1);

      if (NumOfBdrElements != boundary.Size())
      {
         mfem_error("ParMesh::LocalRefinement :"
                    " (NumOfBdrElements != boundary.Size())");
      }

      DeleteLazyTables();

      // 5. Update the groups after refinement.
      if (el_to_face != NULL)
      {
         RefineGroups(v_to_v);
         // GetElementToFaceTable(); // Called by RefineGroups
         GenerateFaces();
      }
      NumOfVertices = vertices.Size();

      // 6. Update element-to-edge relations.
      if (el_to_edge != NULL)
      {
         NumOfEdges = GetElementToEdgeTable(*el_to_edge, be_to_edge);
      }
   } //  'if (Dim == 3)'


   if (Dim == 2)
   {
      int uniform_refinement = 0;
      if (type < 0)
      {
         // type = -type; // not used
         uniform_refinement = 1;
      }

      // 1. Get table of vertex to vertex connections.
      DSTable v_to_v(NumOfVertices);
      GetVertexToVertexTable(v_to_v);

      // 2. Get edge to element connections in arrays edge1 and edge2
      int nedges  = v_to_v.NumberOfEntries();
      int *edge1  = new int[nedges];
      int *edge2  = new int[nedges];
      int *middle = new int[nedges];

      for (int i = 0; i < nedges; i++)
      {
         edge1[i] = edge2[i] = middle[i] = -1;
      }

      for (int i = 0; i < NumOfElements; i++)
      {
         int *v = elements[i]->GetVertices();
         for (int j = 0; j < 3; j++)
         {
            int ind = v_to_v(v[j], v[(j+1)%3]);
            (edge1[ind] == -1) ? (edge1[ind] = i) : (edge2[ind] = i);
         }
      }

      // 3. Do the red refinement.
      for (int i = 0; i < marked_el.Size(); i++)
      {
         RedRefinement(marked_el[i], v_to_v, edge1, edge2, middle);
      }

      // 4. Do the green refinement (to get conforming mesh).
      int need_refinement;
      int edges_in_group, max_edges_in_group = 0;
      // edge_splittings identify how the shared edges have been split
      int **edge_splittings = new int*[GetNGroups()-1];
      for (int i = 0; i < GetNGroups()-1; i++)
      {
         edges_in_group = GroupNEdges(i+1);
         edge_splittings[i] = new int[edges_in_group];
         if (edges_in_group > max_edges_in_group)
         {
            max_edges_in_group = edges_in_group;
         }
      }
      int neighbor, *iBuf = new int[max_edges_in_group];

      Array<int> group_edges;

      MPI_Request request;
      MPI_Status  status;
      Vertex V;
      V(2) = 0.0;

#ifdef MFEM_DEBUG_PARMESH_LOCALREF
      int ref_loops_all = 0, ref_loops_par = 0;
#endif
      do
      {
         need_refinement = 0;
         for (int i = 0; i < nedges; i++)
         {
            if (middle[i] != -1 && edge1[i] != -1)
            {
               need_refinement = 1;
               GreenRefinement(edge1[i], v_to_v, edge1, edge2, middle);
            }
         }
#ifdef MFEM_DEBUG_PARMESH_LOCALREF
         ref_loops_all++;
#endif

         if (uniform_refinement)
         {
            continue;
         }

         // if the mesh is locally conforming start making it globally
         // conforming
         if (need_refinement == 0)
         {
#ifdef MFEM_DEBUG_PARMESH_LOCALREF
            ref_loops_par++;
#endif
            // MPI_Barrier(MyComm);

            // (a) send the type of interface splitting
            for (int i = 0; i < GetNGroups()-1; i++)
            {
               group_sedge.GetRow(i, group_edges);
               edges_in_group = group_edges.Size();
               // it is enough to communicate through the edges
               if (edges_in_group != 0)
               {
                  for (int j = 0; j < edges_in_group; j++)
                  {
                     edge_splittings[i][j] =
                        GetEdgeSplittings(shared_edges[group_edges[j]], v_to_v,
                                          middle);
                  }
                  const int *nbs = gtopo.GetGroup(i+1);
                  if (nbs[0] == 0)
                  {
                     neighbor = gtopo.GetNeighborRank(nbs[1]);
                  }
                  else
                  {
                     neighbor = gtopo.GetNeighborRank(nbs[0]);
                  }
                  MPI_Isend(edge_splittings[i], edges_in_group, MPI_INT,
                            neighbor, 0, MyComm, &request);
               }
            }

            // (b) receive the type of interface splitting
            for (int i = 0; i < GetNGroups()-1; i++)
            {
               group_sedge.GetRow(i, group_edges);
               edges_in_group = group_edges.Size();
               if (edges_in_group != 0)
               {
                  const int *nbs = gtopo.GetGroup(i+1);
                  if (nbs[0] == 0)
                  {
                     neighbor = gtopo.GetNeighborRank(nbs[1]);
                  }
                  else
                  {
                     neighbor = gtopo.GetNeighborRank(nbs[0]);
                  }
                  MPI_Recv(iBuf, edges_in_group, MPI_INT, neighbor,
                           MPI_ANY_TAG, MyComm, &status);

                  for (int j = 0; j < edges_in_group; j++)
                  {
                     if (iBuf[j] == 1 && edge_splittings[i][j] == 0)
                     {
                        int *v = shared_edges[group_edges[j]]->GetVertices();
                        int ii = v_to_v(v[0], v[1]);
#ifdef MFEM_DEBUG_PARMESH_LOCALREF
                        if (middle[ii] != -1)
                        {
                           mfem_error("ParMesh::LocalRefinement (triangles) : "
                                      "Oops!");
                        }
#endif
                        need_refinement = 1;
                        middle[ii] = NumOfVertices++;
                        for (int c = 0; c < 2; c++)
                        {
                           V(c) = 0.5 * (vertices[v[0]](c) + vertices[v[1]](c));
                        }
                        vertices.Append(V);
                     }
                  }
               }
            }

            int nr = need_refinement;
            MPI_Allreduce(&nr, &need_refinement, 1, MPI_INT, MPI_LOR, MyComm);
         }
      }
      while (need_refinement == 1);

#ifdef MFEM_DEBUG_PARMESH_LOCALREF
      {
         int i = ref_loops_all;
         MPI_Reduce(&i, &ref_loops_all, 1, MPI_INT, MPI_MAX, 0, MyComm);
         if (MyRank == 0)
         {
            mfem::out << "\n\nParMesh::LocalRefinement : max. ref_loops_all = "
                      << ref_loops_all << ", ref_loops_par = " << ref_loops_par
                      << '\n' << endl;
         }
      }
#endif

      for (int i = 0; i < GetNGroups()-1; i++)
      {
         delete [] edge_splittings[i];
      }
      delete [] edge_splittings;

      delete [] iBuf;

      // 5. Update the boundary elements.
      int v1[2], v2[2], bisect, temp;
      temp = NumOfBdrElements;
      for (int i = 0; i < temp; i++)
      {
         int *v = boundary[i]->GetVertices();
         bisect = v_to_v(v[0], v[1]);
         if (middle[bisect] != -1)
         {
            // the element was refined (needs updating)
            if (boundary[i]->GetType() == Element::SEGMENT)
            {
               v1[0] =           v[0]; v1[1] = middle[bisect];
               v2[0] = middle[bisect]; v2[1] =           v[1];

               boundary[i]->SetVertices(v1);
               boundary.Append(new Segment(v2, boundary[i]->GetAttribute()));
            }
            else
            {
               mfem_error("Only bisection of segment is implemented for bdr"
                          " elem.");
            }
         }
      }
      NumOfBdrElements = boundary.Size();

      DeleteLazyTables();

      // 5a. Update the groups after refinement.
      RefineGroups(v_to_v, middle);

      // 6. Free the allocated memory.
      delete [] edge1;
      delete [] edge2;
      delete [] middle;

      if (el_to_edge != NULL)
      {
         NumOfEdges = GetElementToEdgeTable(*el_to_edge, be_to_edge);
         GenerateFaces();
      }
   } //  'if (Dim == 2)'

   if (Dim == 1) // --------------------------------------------------------
   {
      int cne = NumOfElements, cnv = NumOfVertices;
      NumOfVertices += marked_el.Size();
      NumOfElements += marked_el.Size();
      vertices.SetSize(NumOfVertices);
      elements.SetSize(NumOfElements);
      CoarseFineTr.embeddings.SetSize(NumOfElements);

      for (int j = 0; j < marked_el.Size(); j++)
      {
         int i = marked_el[j];
         Segment *c_seg = (Segment *)elements[i];
         int *vert = c_seg->GetVertices(), attr = c_seg->GetAttribute();
         int new_v = cnv + j, new_e = cne + j;
         AverageVertices(vert, 2, new_v);
         elements[new_e] = new Segment(new_v, vert[1], attr);
         vert[1] = new_v;

         CoarseFineTr.embeddings[i] = Embedding(i, 1);
         CoarseFineTr.embeddings[new_e] = Embedding(i, 2);
      }

      static double seg_children[3*2] = { 0.0,1.0, 0.0,0.5, 0.5,1.0 };
      CoarseFineTr.point_matrices[Geometry::SEGMENT].
      UseExternalData(seg_children, 1, 2, 3);

      GenerateFaces();
   } // end of 'if (Dim == 1)'

   last_operation = Mesh::REFINE;
   sequence++;

   UpdateNodes();

#ifdef MFEM_DEBUG
   CheckElementOrientation(false);
   CheckBdrElementOrientation(false);
#endif
}

void ParMesh::NonconformingRefinement(const Array<Refinement> &refinements,
                                      int nc_limit)
{
   if (NURBSext)
   {
      MFEM_ABORT("ParMesh::NonconformingRefinement: NURBS meshes are not "
                 "supported. Project the NURBS to Nodes first.");
   }

   if (!pncmesh)
   {
      MFEM_ABORT("Can't convert conforming ParMesh to nonconforming ParMesh "
                 "(you need to initialize the ParMesh from a nonconforming "
                 "serial Mesh)");
   }

   // NOTE: no check of !refinements.Size(), in parallel we would have to reduce

   // do the refinements
   pncmesh->MarkCoarseLevel();
   pncmesh->Refine(refinements);

   if (nc_limit > 0)
   {
      pncmesh->LimitNCLevel(nc_limit);
   }

   // create a second mesh containing the finest elements from 'pncmesh'
   ParMesh* pmesh2 = new ParMesh(*pncmesh);
   pncmesh->OnMeshUpdated(pmesh2);

   attributes.Copy(pmesh2->attributes);
   bdr_attributes.Copy(pmesh2->bdr_attributes);

   // now swap the meshes, the second mesh will become the old coarse mesh
   // and this mesh will be the new fine mesh
   Swap(*pmesh2, false);

   delete pmesh2; // NOTE: old face neighbors destroyed here

   GenerateNCFaceInfo();

   last_operation = Mesh::REFINE;
   sequence++;

   if (Nodes) // update/interpolate curved mesh
   {
      Nodes->FESpace()->Update();
      Nodes->Update();
   }
}

bool ParMesh::NonconformingDerefinement(Array<double> &elem_error,
                                        double threshold, int nc_limit, int op)
{
   const Table &dt = pncmesh->GetDerefinementTable();

   pncmesh->SynchronizeDerefinementData(elem_error, dt);

   Array<int> level_ok;
   if (nc_limit > 0)
   {
      pncmesh->CheckDerefinementNCLevel(dt, level_ok, nc_limit);
   }

   Array<int> derefs;
   for (int i = 0; i < dt.Size(); i++)
   {
      if (nc_limit > 0 && !level_ok[i]) { continue; }

      const int* fine = dt.GetRow(i);
      int size = dt.RowSize(i);

      double error = 0.0;
      for (int j = 0; j < size; j++)
      {
         MFEM_VERIFY(fine[j] < elem_error.Size(), "");

         double err_fine = elem_error[fine[j]];
         switch (op)
         {
            case 0: error = std::min(error, err_fine); break;
            case 1: error += err_fine; break;
            case 2: error = std::max(error, err_fine); break;
         }
      }

      if (error < threshold) { derefs.Append(i); }
   }

   long glob_size = ReduceInt(derefs.Size());
   if (glob_size)
   {
      DerefineMesh(derefs);
      return true;
   }

   return false;
}

void ParMesh::Rebalance()
{
   if (Conforming())
   {
      MFEM_ABORT("Load balancing is currently not supported for conforming"
                 " meshes.");
   }

   DeleteFaceNbrData();

   pncmesh->Rebalance();

   ParMesh* pmesh2 = new ParMesh(*pncmesh);
   pncmesh->OnMeshUpdated(pmesh2);

   attributes.Copy(pmesh2->attributes);
   bdr_attributes.Copy(pmesh2->bdr_attributes);

   Swap(*pmesh2, false);
   delete pmesh2;

   GenerateNCFaceInfo();

   last_operation = Mesh::REBALANCE;
   sequence++;

   if (Nodes) // redistribute curved mesh
   {
      Nodes->FESpace()->Update();
      Nodes->Update();
   }
}

void ParMesh::RefineGroups(const DSTable &v_to_v, int *middle)
{
   int i, attr, newv[3], ind, f_ind, *v;

   int group;
   Array<int> group_verts, group_edges, group_trias;

   // To update the groups after a refinement, we observe that:
   // - every (new and old) vertex, edge and face belongs to exactly one group
   // - the refinement does not create new groups
   // - a new vertex appears only as the middle of a refined edge
   // - a face can be refined 2, 3 or 4 times producing new edges and faces

   int *I_group_svert, *J_group_svert;
   int *I_group_sedge, *J_group_sedge;
   int *I_group_stria, *J_group_stria;

   I_group_svert = new int[GetNGroups()+1];
   I_group_sedge = new int[GetNGroups()+1];
   if (Dim == 3)
   {
      I_group_stria = new int[GetNGroups()+1];
   }
   else
   {
      I_group_stria = NULL;
   }

   I_group_svert[0] = I_group_svert[1] = 0;
   I_group_sedge[0] = I_group_sedge[1] = 0;
   if (Dim == 3)
   {
      I_group_stria[0] = I_group_stria[1] = 0;
   }

   // overestimate the size of the J arrays
   if (Dim == 3)
   {
      J_group_svert = new int[group_svert.Size_of_connections()
                              + group_sedge.Size_of_connections()];
      J_group_sedge = new int[2*group_sedge.Size_of_connections()
                              + 3*group_stria.Size_of_connections()];
      J_group_stria = new int[4*group_stria.Size_of_connections()];
   }
   else if (Dim == 2)
   {
      J_group_svert = new int[group_svert.Size_of_connections()
                              + group_sedge.Size_of_connections()];
      J_group_sedge = new int[2*group_sedge.Size_of_connections()];
      J_group_stria = NULL;
   }
   else
   {
      J_group_svert = J_group_sedge = J_group_stria = NULL;
   }

   for (group = 0; group < GetNGroups()-1; group++)
   {
      // Get the group shared objects
      group_svert.GetRow(group, group_verts);
      group_sedge.GetRow(group, group_edges);
      group_stria.GetRow(group, group_trias);

      // Check which edges have been refined
      for (i = 0; i < group_sedge.RowSize(group); i++)
      {
         v = shared_edges[group_edges[i]]->GetVertices();
         ind = middle[v_to_v(v[0], v[1])];
         if (ind != -1)
         {
            // add a vertex
            group_verts.Append(svert_lvert.Append(ind)-1);
            // update the edges
            attr = shared_edges[group_edges[i]]->GetAttribute();
            shared_edges.Append(new Segment(v[1], ind, attr));
            group_edges.Append(sedge_ledge.Append(-1)-1);
            v[1] = ind;
         }
      }

      // Check which faces have been refined
      for (i = 0; i < group_stria.RowSize(group); i++)
      {
         v = shared_faces[group_trias[i]]->GetVertices();
         ind = middle[v_to_v(v[0], v[1])];
         if (ind != -1)
         {
            attr = shared_faces[group_trias[i]]->GetAttribute();
            // add the refinement edge
            shared_edges.Append(new Segment(v[2], ind, attr));
            group_edges.Append(sedge_ledge.Append(-1)-1);
            // add a face
            f_ind = group_trias.Size();
            shared_faces.Append(new Triangle(v[1], v[2], ind, attr));
            group_trias.Append(stria_lface.Append(-1)-1);
            newv[0] = v[2]; newv[1] = v[0]; newv[2] = ind;
            shared_faces[group_trias[i]]->SetVertices(newv);

            // check if the left face has also been refined
            // v = shared_faces[group_faces[i]]->GetVertices();
            ind = middle[v_to_v(v[0], v[1])];
            if (ind != -1)
            {
               // add the refinement edge
               shared_edges.Append(new Segment(v[2], ind, attr));
               group_edges.Append(sedge_ledge.Append(-1)-1);
               // add a face
               shared_faces.Append(new Triangle(v[1], v[2], ind, attr));
               group_trias.Append(stria_lface.Append(-1)-1);
               newv[0] = v[2]; newv[1] = v[0]; newv[2] = ind;
               shared_faces[group_trias[i]]->SetVertices(newv);
            }

            // check if the right face has also been refined
            v = shared_faces[group_trias[f_ind]]->GetVertices();
            ind = middle[v_to_v(v[0], v[1])];
            if (ind != -1)
            {
               // add the refinement edge
               shared_edges.Append(new Segment(v[2], ind, attr));
               group_edges.Append(sedge_ledge.Append(-1)-1);
               // add a face
               shared_faces.Append(new Triangle(v[1], v[2], ind, attr));
               group_trias.Append(stria_lface.Append(-1)-1);
               newv[0] = v[2]; newv[1] = v[0]; newv[2] = ind;
               shared_faces[group_trias[f_ind]]->SetVertices(newv);
            }
         }
      }

      I_group_svert[group+1] = I_group_svert[group] + group_verts.Size();
      I_group_sedge[group+1] = I_group_sedge[group] + group_edges.Size();
      if (Dim == 3)
      {
         I_group_stria[group+1] = I_group_stria[group] + group_trias.Size();
      }

      int *J;
      J = J_group_svert+I_group_svert[group];
      for (i = 0; i < group_verts.Size(); i++)
      {
         J[i] = group_verts[i];
      }
      J = J_group_sedge+I_group_sedge[group];
      for (i = 0; i < group_edges.Size(); i++)
      {
         J[i] = group_edges[i];
      }
      if (Dim == 3)
      {
         J = J_group_stria+I_group_stria[group];
         for (i = 0; i < group_trias.Size(); i++)
         {
            J[i] = group_trias[i];
         }
      }
   }

   // Fix the local numbers of shared edges and faces
   {
      DSTable new_v_to_v(NumOfVertices);
      GetVertexToVertexTable(new_v_to_v);
      for (i = 0; i < shared_edges.Size(); i++)
      {
         v = shared_edges[i]->GetVertices();
         sedge_ledge[i] = new_v_to_v(v[0], v[1]);
      }
   }
   if (Dim == 3)
   {
      STable3D *faces_tbl = GetElementToFaceTable(1);
      sface_stype.SetSize(shared_faces.Size());
      for (i = 0; i < shared_faces.Size(); i++)
      {
         v = shared_faces[i]->GetVertices();
         stria_lface[i] = (*faces_tbl)(v[0], v[1], v[2]);
         sface_stype[i] = i;
      }
      delete faces_tbl;
   }

   group_svert.SetIJ(I_group_svert, J_group_svert);
   group_sedge.SetIJ(I_group_sedge, J_group_sedge);
   if (Dim == 3)
   {
      group_stria.SetIJ(I_group_stria, J_group_stria);
   }
}

void ParMesh::RefineGroups(const HashTable<Hashed2> &v_to_v)
{
   int i, attr, ind, *v;

   int group;
   Array<int> group_verts, group_edges, group_faces;

   // To update the groups after a refinement, we observe that:
   // - every (new and old) vertex, edge and face belongs to exactly one group
   // - the refinement does not create new groups
   // - a new vertex appears only as the middle of a refined edge
   // - a face can be refined multiple times producing new edges and faces

   Array<Segment *> sedge_stack;
   Array<Triangle *> sface_stack;

   Array<int> I_group_svert, J_group_svert;
   Array<int> I_group_sedge, J_group_sedge;
   Array<int> I_group_sface, J_group_sface;

   I_group_svert.SetSize(GetNGroups()+1);
   I_group_sedge.SetSize(GetNGroups()+1);
   if (Dim == 3)
   {
      I_group_sface.SetSize(GetNGroups()+1);
   }

   I_group_svert[0] = I_group_svert[1] = 0;
   I_group_sedge[0] = I_group_sedge[1] = 0;
   if (Dim == 3)
   {
      I_group_sface[0] = I_group_sface[1] = 0;
   }

   for (group = 0; group < GetNGroups()-1; group++)
   {
      // Get the group shared objects
      group_svert.GetRow(group, group_verts);
      group_sedge.GetRow(group, group_edges);
      group_sface.GetRow(group, group_faces);

      // Check which edges have been refined
      for (i = 0; i < group_sedge.RowSize(group); i++)
      {
         v = shared_edges[group_edges[i]]->GetVertices();
         ind = v_to_v.FindId(v[0], v[1]);
         if (ind == -1) { continue; }

         // This shared edge is refined: walk the whole refinement tree
         attr = shared_edges[group_edges[i]]->GetAttribute();
         do
         {
            ind += NumOfVertices;
            // Add new shared vertex
            group_verts.Append(svert_lvert.Append(ind)-1);
            // Put the right sub-edge on top of the stack
            sedge_stack.Append(new Segment(ind, v[1], attr));
            // The left sub-edge replaces the original edge
            v[1] = ind;
            ind = v_to_v.FindId(v[0], ind);
         }
         while (ind != -1);
         // Process all edges in the edge stack
         do
         {
            Segment *se = sedge_stack.Last();
            v = se->GetVertices();
            ind = v_to_v.FindId(v[0], v[1]);
            if (ind == -1)
            {
               // The edge 'se' is not refined
               sedge_stack.DeleteLast();
               // Add new shared edge
               shared_edges.Append(se);
               group_edges.Append(sedge_ledge.Append(-1)-1);
            }
            else
            {
               // The edge 'se' is refined
               ind += NumOfVertices;
               // Add new shared vertex
               group_verts.Append(svert_lvert.Append(ind)-1);
               // Put the left sub-edge on top of the stack
               sedge_stack.Append(new Segment(v[0], ind, attr));
               // The right sub-edge replaces the original edge
               v[0] = ind;
            }
         }
         while (sedge_stack.Size() > 0);
      }

      // Check which faces have been refined
      for (i = 0; i < group_sface.RowSize(group); i++)
      {
         v = shared_faces[group_faces[i]]->GetVertices();
         ind = v_to_v.FindId(v[0], v[1]);
         if (ind == -1) { continue; }

         // This shared face is refined: walk the whole refinement tree
         attr = shared_faces[group_faces[i]]->GetAttribute();
         const int edge_attr = 1;
         do
         {
            ind += NumOfVertices;
            // Add the refinement edge to the edge stack
            sedge_stack.Append(new Segment(v[2], ind, edge_attr));
            // Put the right sub-triangle on top of the face stack
            sface_stack.Append(new Triangle(v[1], v[2], ind, attr));
            // The left sub-triangle replaces the original one
            v[1] = v[0]; v[0] = v[2]; v[2] = ind;
            ind = v_to_v.FindId(v[0], v[1]);
         }
         while (ind != -1);
         // Process all faces (triangles) in the face stack
         do
         {
            Triangle *st = sface_stack.Last();
            v = st->GetVertices();
            ind = v_to_v.FindId(v[0], v[1]);
            if (ind == -1)
            {
               // The triangle 'st' is not refined
               sface_stack.DeleteLast();
               // Add new shared face
               shared_faces.Append(st);
               group_faces.Append(sface_lface.Append(-1)-1);
            }
            else
            {
               // The triangle 'st' is refined
               ind += NumOfVertices;
               // Add the refinement edge to the edge stack
               sedge_stack.Append(new Segment(v[2], ind, edge_attr));
               // Put the left sub-triangle on top of the face stack
               sface_stack.Append(new Triangle(v[2], v[0], ind, attr));
               // The right sub-triangle replaces the original one
               v[0] = v[1]; v[1] = v[2]; v[2] = ind;
            }
         }
         while (sface_stack.Size() > 0);
         // Process all edges in the edge stack (same code as above)
         do
         {
            Segment *se = sedge_stack.Last();
            v = se->GetVertices();
            ind = v_to_v.FindId(v[0], v[1]);
            if (ind == -1)
            {
               // The edge 'se' is not refined
               sedge_stack.DeleteLast();
               // Add new shared edge
               shared_edges.Append(se);
               group_edges.Append(sedge_ledge.Append(-1)-1);
            }
            else
            {
               // The edge 'se' is refined
               ind += NumOfVertices;
               // Add new shared vertex
               group_verts.Append(svert_lvert.Append(ind)-1);
               // Put the left sub-edge on top of the stack
               sedge_stack.Append(new Segment(v[0], ind, attr));
               // The right sub-edge replaces the original edge
               v[0] = ind;
            }
         }
         while (sedge_stack.Size() > 0);
      }

      I_group_svert[group+1] = I_group_svert[group] + group_verts.Size();
      I_group_sedge[group+1] = I_group_sedge[group] + group_edges.Size();
      if (Dim == 3)
      {
         I_group_sface[group+1] = I_group_sface[group] + group_faces.Size();
      }

      J_group_svert.Append(group_verts);
      J_group_sedge.Append(group_edges);
      if (Dim == 3)
      {
         J_group_sface.Append(group_faces);
      }
   }

   // Fix the local numbers of shared edges and faces: sedge_ledge, sface_lface
   {
      NumOfVertices = vertices.Size();
      DSTable new_v_to_v(NumOfVertices);
      GetVertexToVertexTable(new_v_to_v);
      for (i = 0; i < shared_edges.Size(); i++)
      {
         v = shared_edges[i]->GetVertices();
         sedge_ledge[i] = new_v_to_v(v[0], v[1]);
      }
   }
   if (Dim == 3)
   {
      STable3D *faces_tbl = GetElementToFaceTable(1);
      for (i = 0; i < shared_faces.Size(); i++)
      {
         v = shared_faces[i]->GetVertices();
         sface_lface[i] = (*faces_tbl)(v[0], v[1], v[2]);
      }
      delete faces_tbl;
   }

   group_svert.SetIJ(I_group_svert, J_group_svert);
   group_sedge.SetIJ(I_group_sedge, J_group_sedge);
   if (Dim == 3)
   {
      group_sface.SetIJ(I_group_sface, J_group_sface);
   }
   I_group_svert.LoseData(); J_group_svert.LoseData();
   I_group_sedge.LoseData(); J_group_sedge.LoseData();
   if (Dim == 3)
   {
      I_group_sface.LoseData(); J_group_sface.LoseData();
   }
}

void ParMesh::QuadUniformRefinement()
{
   DeleteFaceNbrData();

   int oedge = NumOfVertices;

   // call Mesh::QuadUniformRefinement so that it won't update the nodes
   {
      GridFunction *nodes = Nodes;
      Nodes = NULL;
      Mesh::QuadUniformRefinement();
      Nodes = nodes;
   }

   // update the groups
   {
      int i, attr, ind, *v;

      int group;
      Array<int> sverts, sedges;

      int *I_group_svert, *J_group_svert;
      int *I_group_sedge, *J_group_sedge;

      I_group_svert = new int[GetNGroups()+1];
      I_group_sedge = new int[GetNGroups()+1];

      I_group_svert[0] = I_group_svert[1] = 0;
      I_group_sedge[0] = I_group_sedge[1] = 0;

      // compute the size of the J arrays
      J_group_svert = new int[group_svert.Size_of_connections()
                              + group_sedge.Size_of_connections()];
      J_group_sedge = new int[2*group_sedge.Size_of_connections()];

      for (group = 0; group < GetNGroups()-1; group++)
      {
         // Get the group shared objects
         group_svert.GetRow(group, sverts);
         group_sedge.GetRow(group, sedges);

         // Process all the edges
         for (i = 0; i < group_sedge.RowSize(group); i++)
         {
            v = shared_edges[sedges[i]]->GetVertices();
            ind = oedge + sedge_ledge[sedges[i]];
            // add a vertex
            sverts.Append(svert_lvert.Append(ind)-1);
            // update the edges
            attr = shared_edges[sedges[i]]->GetAttribute();
            shared_edges.Append(new Segment(v[1], ind, attr));
            sedges.Append(sedge_ledge.Append(-1)-1);
            v[1] = ind;
         }

         I_group_svert[group+1] = I_group_svert[group] + sverts.Size();
         I_group_sedge[group+1] = I_group_sedge[group] + sedges.Size();

         int *J;
         J = J_group_svert+I_group_svert[group];
         for (i = 0; i < sverts.Size(); i++)
         {
            J[i] = sverts[i];
         }
         J = J_group_sedge+I_group_sedge[group];
         for (i = 0; i < sedges.Size(); i++)
         {
            J[i] = sedges[i];
         }
      }

      // Fix the local numbers of shared edges
      DSTable v_to_v(NumOfVertices);
      GetVertexToVertexTable(v_to_v);
      for (i = 0; i < shared_edges.Size(); i++)
      {
         v = shared_edges[i]->GetVertices();
         sedge_ledge[i] = v_to_v(v[0], v[1]);
      }

      group_svert.SetIJ(I_group_svert, J_group_svert);
      group_sedge.SetIJ(I_group_sedge, J_group_sedge);
   }

   UpdateNodes();
}

void ParMesh::HexUniformRefinement()
{
   DeleteFaceNbrData();

   int oedge = NumOfVertices;
   int oface = oedge + NumOfEdges;

   DSTable v_to_v(NumOfVertices);
   GetVertexToVertexTable(v_to_v);
   STable3D *faces_tbl = GetFacesTable();

   // call Mesh::HexUniformRefinement so that it won't update the nodes
   {
      GridFunction *nodes = Nodes;
      Nodes = NULL;
      Mesh::HexUniformRefinement();
      Nodes = nodes;
   }

   // update the groups
   {
      int i, attr, newv[4], ind, m[5];
      Array<int> v;

      int group;
      Array<int> group_verts, group_edges, group_faces;

      int *I_group_svert, *J_group_svert;
      int *I_group_sedge, *J_group_sedge;
      int *I_group_sface, *J_group_sface;

#if 0
      I_group_svert = new int[GetNGroups()+1];
      I_group_sedge = new int[GetNGroups()+1];
      I_group_sface = new int[GetNGroups()+1];

      I_group_svert[0] = I_group_svert[1] = 0;
      I_group_sedge[0] = I_group_sedge[1] = 0;
      I_group_sface[0] = I_group_sface[1] = 0;
#else
      I_group_svert = new int[GetNGroups()];
      I_group_sedge = new int[GetNGroups()];
      I_group_sface = new int[GetNGroups()];

      I_group_svert[0] = 0;
      I_group_sedge[0] = 0;
      I_group_sface[0] = 0;
#endif

      // compute the size of the J arrays
      J_group_svert = new int[group_svert.Size_of_connections()
                              + group_sedge.Size_of_connections()
                              + group_squad.Size_of_connections()];
      J_group_sedge = new int[2*group_sedge.Size_of_connections()
                              + 4*group_squad.Size_of_connections()];
      J_group_sface = new int[4*group_squad.Size_of_connections()];

      for (group = 0; group < GetNGroups()-1; group++)
      {
         // Get the group shared objects
         group_svert.GetRow(group, group_verts);
         group_sedge.GetRow(group, group_edges);
         group_squad.GetRow(group, group_faces);

         // Process the edges that have been refined
         for (i = 0; i < group_sedge.RowSize(group); i++)
         {
            shared_edges[group_edges[i]]->GetVertices(v);
            ind = oedge + v_to_v(v[0], v[1]);
            // add a vertex
            group_verts.Append(svert_lvert.Append(ind)-1);
            // update the edges
            attr = shared_edges[group_edges[i]]->GetAttribute();
            shared_edges.Append(new Segment(v[1], ind, attr));
            group_edges.Append(sedge_ledge.Append(-1)-1);
            newv[0] = v[0]; newv[1] = ind;
            shared_edges[group_edges[i]]->SetVertices(newv);
         }

         // Process the faces that have been refined
         for (i = 0; i < group_squad.RowSize(group); i++)
         {
            int squad = group_faces[i];
            int sface = squad_sface[squad];
            shared_faces[sface]->GetVertices(v);
            m[0] = oface+(*faces_tbl)(v[0], v[1], v[2], v[3]);
            // add a vertex
            group_verts.Append(svert_lvert.Append(m[0])-1);
            // add the refinement edges
            attr = shared_faces[sface]->GetAttribute();
            m[1] = oedge + v_to_v(v[0], v[1]);
            m[2] = oedge + v_to_v(v[1], v[2]);
            m[3] = oedge + v_to_v(v[2], v[3]);
            m[4] = oedge + v_to_v(v[3], v[0]);
            shared_edges.Append(new Segment(m[1], m[0], attr));
            group_edges.Append(sedge_ledge.Append(-1)-1);
            shared_edges.Append(new Segment(m[2], m[0], attr));
            group_edges.Append(sedge_ledge.Append(-1)-1);
            shared_edges.Append(new Segment(m[3], m[0], attr));
            group_edges.Append(sedge_ledge.Append(-1)-1);
            shared_edges.Append(new Segment(m[4], m[0], attr));
            group_edges.Append(sedge_ledge.Append(-1)-1);
            // update faces
            newv[0] = v[0]; newv[1] = m[1]; newv[2] = m[0]; newv[3] = m[4];
            shared_faces[sface]->SetVertices(newv);
            shared_faces.Append(new Quadrilateral(m[1],v[1],m[2],m[0],attr));
            group_faces.Append(squad_lface.Append(-1)-1);
            shared_faces.Append(new Quadrilateral(m[0],m[2],v[2],m[3],attr));
            group_faces.Append(squad_lface.Append(-1)-1);
            shared_faces.Append(new Quadrilateral(m[4],m[0],m[3],v[3],attr));
            group_faces.Append(squad_lface.Append(-1)-1);
         }

         I_group_svert[group+1] = I_group_svert[group] + group_verts.Size();
         I_group_sedge[group+1] = I_group_sedge[group] + group_edges.Size();
         I_group_sface[group+1] = I_group_sface[group] + group_faces.Size();

         int *J;
         J = J_group_svert+I_group_svert[group];
         for (i = 0; i < group_verts.Size(); i++)
         {
            J[i] = group_verts[i];
         }
         J = J_group_sedge+I_group_sedge[group];
         for (i = 0; i < group_edges.Size(); i++)
         {
            J[i] = group_edges[i];
         }
         J = J_group_sface+I_group_sface[group];
         for (i = 0; i < group_faces.Size(); i++)
         {
            J[i] = group_faces[i];
         }
      }

      // Fix the local numbers of shared edges and faces
      DSTable new_v_to_v(NumOfVertices);
      GetVertexToVertexTable(new_v_to_v);
      for (i = 0; i < shared_edges.Size(); i++)
      {
         shared_edges[i]->GetVertices(v);
         sedge_ledge[i] = new_v_to_v(v[0], v[1]);
      }

      delete faces_tbl;
      faces_tbl = GetFacesTable();
      sface_stype.SetSize(shared_faces.Size());
      squad_sface.SetSize(squad_lface.Size());
      for (i = 0; i < shared_faces.Size(); i++)
      {
         shared_faces[i]->GetVertices(v);
         squad_lface[i] = (*faces_tbl)(v[0], v[1], v[2], v[3]);
         squad_sface[i] = i;
         sface_stype[i] = i;
      }
      delete faces_tbl;

      group_svert.SetIJ(I_group_svert, J_group_svert);
      group_sedge.SetIJ(I_group_sedge, J_group_sedge);
      group_squad.SetIJ(I_group_sface, J_group_sface);
   }

   UpdateNodes();
}

void ParMesh::PriUniformRefinement(map<int,int> * )
{
   DeleteFaceNbrData();

   int oedge = NumOfVertices;
   int oface = oedge + NumOfEdges;

   DSTable v_to_v(NumOfVertices);
   GetVertexToVertexTable(v_to_v);
   STable3D *faces_tbl = GetFacesTable();

   // call Mesh::PriUniformRefinement so that it won't update the nodes
   map<int,int> f2qf;
   {
      GridFunction *nodes = Nodes;
      Nodes = NULL;
      Mesh::PriUniformRefinement(&f2qf);
      Nodes = nodes;
   }

   // update the groups
   {
      int i, attr, newv[4], ind, m[5];
      Array<int> v;

      int group;
      Array<int> group_verts, group_edges, group_trias, group_quads;

      int *I_group_svert, *J_group_svert;
      int *I_group_sedge, *J_group_sedge;
      int *I_group_stria, *J_group_stria;
      int *I_group_squad, *J_group_squad;

#if 0
      I_group_svert = new int[GetNGroups()+1];
      I_group_sedge = new int[GetNGroups()+1];
      I_group_stria = new int[GetNGroups()+1];
      I_group_squad = new int[GetNGroups()+1];

      I_group_svert[0] = I_group_svert[1] = 0;
      I_group_sedge[0] = I_group_sedge[1] = 0;
      I_group_stria[0] = I_group_stria[1] = 0;
      I_group_squad[0] = I_group_squad[1] = 0;
#else
      I_group_svert = new int[GetNGroups()];
      I_group_sedge = new int[GetNGroups()];
      I_group_stria = new int[GetNGroups()];
      I_group_squad = new int[GetNGroups()];

      I_group_svert[0] = 0;
      I_group_sedge[0] = 0;
      I_group_stria[0] = 0;
      I_group_squad[0] = 0;
#endif

      // compute the size of the J arrays
      J_group_svert = new int[group_svert.Size_of_connections()
                              + group_sedge.Size_of_connections()
                              + group_squad.Size_of_connections()];
      J_group_sedge = new int[2*group_sedge.Size_of_connections()
                              + 3*group_stria.Size_of_connections()
                              + 4*group_squad.Size_of_connections()];
      J_group_stria = new int[4*group_stria.Size_of_connections()];
      J_group_squad = new int[4*group_squad.Size_of_connections()];

      for (group = 0; group < GetNGroups()-1; group++)
      {
         // Get the group shared objects
         group_svert.GetRow(group, group_verts);
         group_sedge.GetRow(group, group_edges);
         group_stria.GetRow(group, group_trias);
         group_squad.GetRow(group, group_quads);

         // Process the edges that have been refined
         for (i = 0; i < group_sedge.RowSize(group); i++)
         {
            shared_edges[group_edges[i]]->GetVertices(v);
            ind = oedge + v_to_v(v[0], v[1]);
            // add a vertex
            group_verts.Append(svert_lvert.Append(ind)-1);
            // update the edges
            attr = shared_edges[group_edges[i]]->GetAttribute();
            shared_edges.Append(new Segment(v[1], ind, attr));
            group_edges.Append(sedge_ledge.Append(-1)-1);
            newv[0] = v[0]; newv[1] = ind;
            shared_edges[group_edges[i]]->SetVertices(newv);
         }

         // Process the triangles that have been refined
         for (i = 0; i < group_stria.RowSize(group); i++)
         {
            int stria = group_trias[i];
            int sface = stria_sface[stria];
            shared_faces[sface]->GetVertices(v);
            attr = shared_faces[sface]->GetAttribute();

            // add the refinement edges
            m[0] = oedge + v_to_v(v[0], v[1]);
            m[1] = oedge + v_to_v(v[1], v[2]);
            m[2] = oedge + v_to_v(v[2], v[0]);
            shared_edges.Append(new Segment(m[0], m[1], attr));
            group_edges.Append(sedge_ledge.Append(-1)-1);
            shared_edges.Append(new Segment(m[1], m[2], attr));
            group_edges.Append(sedge_ledge.Append(-1)-1);
            shared_edges.Append(new Segment(m[0], m[2], attr));
            group_edges.Append(sedge_ledge.Append(-1)-1);
            // update faces
            newv[0] = v[0]; newv[1] = m[0]; newv[2] = m[2];
            shared_faces[sface]->SetVertices(newv);
            shared_faces.Append(new Triangle(m[1],m[2],m[0],attr));
            group_trias.Append(stria_lface.Append(-1)-1);
            shared_faces.Append(new Triangle(m[0],v[1],m[1],attr));
            group_trias.Append(stria_lface.Append(-1)-1);
            shared_faces.Append(new Triangle(m[2],m[1],v[2],attr));
            group_trias.Append(stria_lface.Append(-1)-1);
         }

         // Process the quads that have been refined
         for (i = 0; i < group_squad.RowSize(group); i++)
         {
            int squad = group_quads[i];
            int sface = squad_sface[squad];
            shared_faces[sface]->GetVertices(v);
            attr = shared_faces[sface]->GetAttribute();

            m[0] = oface+f2qf[(*faces_tbl)(v[0], v[1], v[2], v[3])];

            // add a vertex
            group_verts.Append(svert_lvert.Append(m[0])-1);
            // add the refinement edges
            m[1] = oedge + v_to_v(v[0], v[1]);
            m[2] = oedge + v_to_v(v[1], v[2]);
            m[3] = oedge + v_to_v(v[2], v[3]);
            m[4] = oedge + v_to_v(v[3], v[0]);
            shared_edges.Append(new Segment(m[1], m[0], attr));
            group_edges.Append(sedge_ledge.Append(-1)-1);
            shared_edges.Append(new Segment(m[2], m[0], attr));
            group_edges.Append(sedge_ledge.Append(-1)-1);
            shared_edges.Append(new Segment(m[3], m[0], attr));
            group_edges.Append(sedge_ledge.Append(-1)-1);
            shared_edges.Append(new Segment(m[4], m[0], attr));
            group_edges.Append(sedge_ledge.Append(-1)-1);
            // update faces
            newv[0] = v[0]; newv[1] = m[1]; newv[2] = m[0]; newv[3] = m[4];
            shared_faces[sface]->SetVertices(newv);
            shared_faces.Append(new Quadrilateral(m[1],v[1],m[2],m[0],attr));
            group_quads.Append(squad_lface.Append(-1)-1);
            shared_faces.Append(new Quadrilateral(m[0],m[2],v[2],m[3],attr));
            group_quads.Append(squad_lface.Append(-1)-1);
            shared_faces.Append(new Quadrilateral(m[4],m[0],m[3],v[3],attr));
            group_quads.Append(squad_lface.Append(-1)-1);
         }

         I_group_svert[group+1] = I_group_svert[group] + group_verts.Size();
         I_group_sedge[group+1] = I_group_sedge[group] + group_edges.Size();
         I_group_stria[group+1] = I_group_stria[group] + group_trias.Size();
         I_group_squad[group+1] = I_group_squad[group] + group_quads.Size();

         int *J;
         J = J_group_svert+I_group_svert[group];
         for (i = 0; i < group_verts.Size(); i++)
         {
            J[i] = group_verts[i];
         }
         J = J_group_sedge+I_group_sedge[group];
         for (i = 0; i < group_edges.Size(); i++)
         {
            J[i] = group_edges[i];
         }
         J = J_group_stria+I_group_stria[group];
         for (i = 0; i < group_trias.Size(); i++)
         {
            J[i] = group_trias[i];
         }
         J = J_group_squad+I_group_squad[group];
         for (i = 0; i < group_quads.Size(); i++)
         {
            J[i] = group_quads[i];
         }
      }

      // Fix the local numbers of shared edges and faces
      DSTable new_v_to_v(NumOfVertices);
      GetVertexToVertexTable(new_v_to_v);
      for (i = 0; i < shared_edges.Size(); i++)
      {
         shared_edges[i]->GetVertices(v);
         sedge_ledge[i] = new_v_to_v(v[0], v[1]);
      }

      delete faces_tbl;
      faces_tbl = GetFacesTable();
      int stria_counter = 0;
      int squad_counter = 0;
      stria_sface.SetSize(stria_lface.Size());
      squad_sface.SetSize(squad_lface.Size());
      sface_stype.SetSize(shared_faces.Size());
      for (i = 0; i < shared_faces.Size(); i++)
      {
         shared_faces[i]->GetVertices(v);
         if (shared_faces[i]->GetType() == Element::TRIANGLE)
         {
            stria_lface[stria_counter] = (*faces_tbl)(v[0], v[1], v[2]);
            stria_sface[stria_counter] = i;
            sface_stype[i] = stria_counter;
            stria_counter++;
         }
         else
         {
            squad_lface[squad_counter] = (*faces_tbl)(v[0], v[1], v[2], v[3]);
            squad_sface[squad_counter] = i;
            sface_stype[i] = squad_counter;
            squad_counter++;
         }
      }
      delete faces_tbl;

      group_svert.SetIJ(I_group_svert, J_group_svert);
      group_sedge.SetIJ(I_group_sedge, J_group_sedge);
      group_stria.SetIJ(I_group_stria, J_group_stria);
      group_squad.SetIJ(I_group_squad, J_group_squad);
   }

   UpdateNodes();
}

void ParMesh::Mixed2DUniformRefinement()
{
   DeleteFaceNbrData();

   int oedge = NumOfVertices;

   // call Mesh::Mixed2DUniformRefinement so that it won't update the nodes
   {
      GridFunction *nodes = Nodes;
      Nodes = NULL;
      Mesh::Mixed2DUniformRefinement();
      Nodes = nodes;
   }

   // update the groups
   {
      int i, attr, ind, *v;

      int group;
      Array<int> sverts, sedges;

      int *I_group_svert, *J_group_svert;
      int *I_group_sedge, *J_group_sedge;

#if 0
      I_group_svert = new int[GetNGroups()+1];
      I_group_sedge = new int[GetNGroups()+1];

      I_group_svert[0] = I_group_svert[1] = 0;
      I_group_sedge[0] = I_group_sedge[1] = 0;
#else
      I_group_svert = new int[GetNGroups()];
      I_group_sedge = new int[GetNGroups()];

      I_group_svert[0] = 0;
      I_group_sedge[0] = 0;
#endif

      // compute the size of the J arrays
      J_group_svert = new int[group_svert.Size_of_connections()
                              + group_sedge.Size_of_connections()];
      J_group_sedge = new int[2*group_sedge.Size_of_connections()];

      for (group = 0; group < GetNGroups()-1; group++)
      {
         // Get the group shared objects
         group_svert.GetRow(group, sverts);
         group_sedge.GetRow(group, sedges);

         // Process the edges that have been refined
         for (i = 0; i < group_sedge.RowSize(group); i++)
         {
            v = shared_edges[sedges[i]]->GetVertices();
            ind = oedge + sedge_ledge[sedges[i]];
            // add a vertex
            sverts.Append(svert_lvert.Append(ind)-1);
            // update the edges
            attr = shared_edges[sedges[i]]->GetAttribute();
            shared_edges.Append(new Segment(v[1], ind, attr));
            sedges.Append(sedge_ledge.Append(-1)-1);
            v[1] = ind;
         }

         I_group_svert[group+1] = I_group_svert[group] + sverts.Size();
         I_group_sedge[group+1] = I_group_sedge[group] + sedges.Size();

         int *J;
         J = J_group_svert+I_group_svert[group];
         for (i = 0; i < sverts.Size(); i++)
         {
            J[i] = sverts[i];
         }
         J = J_group_sedge+I_group_sedge[group];
         for (i = 0; i < sedges.Size(); i++)
         {
            J[i] = sedges[i];
         }
      }

      // Fix the local numbers of shared edges
      DSTable v_to_v(NumOfVertices);
      GetVertexToVertexTable(v_to_v);
      for (i = 0; i < shared_edges.Size(); i++)
      {
         v = shared_edges[i]->GetVertices();
         sedge_ledge[i] = v_to_v(v[0], v[1]);
      }

      group_svert.SetIJ(I_group_svert, J_group_svert);
      group_sedge.SetIJ(I_group_sedge, J_group_sedge);
   }

   UpdateNodes();
}

void ParMesh::Mixed3DUniformRefinement(map<int,int> * )
{
   DeleteFaceNbrData();

   int oedge = NumOfVertices;
   int oface = oedge + NumOfEdges;

   DSTable v_to_v(NumOfVertices);
   GetVertexToVertexTable(v_to_v);
   STable3D *faces_tbl = GetFacesTable();

   // call Mesh::PriUniformRefinement so that it won't update the nodes
   map<int,int> f2qf;
   {
      GridFunction *nodes = Nodes;
      Nodes = NULL;
      Mesh::Mixed3DUniformRefinement(&f2qf);
      Nodes = nodes;
   }

   // update the groups
   {
      int i, attr, newv[4], ind, m[5];
      Array<int> v;

      int group;
      Array<int> group_verts, group_edges, group_trias, group_quads;

      int *I_group_svert, *J_group_svert;
      int *I_group_sedge, *J_group_sedge;
      int *I_group_stria, *J_group_stria;
      int *I_group_squad, *J_group_squad;

#if 0
      I_group_svert = new int[GetNGroups()+1];
      I_group_sedge = new int[GetNGroups()+1];
      I_group_stria = new int[GetNGroups()+1];
      I_group_squad = new int[GetNGroups()+1];

      I_group_svert[0] = I_group_svert[1] = 0;
      I_group_sedge[0] = I_group_sedge[1] = 0;
      I_group_stria[0] = I_group_stria[1] = 0;
      I_group_squad[0] = I_group_squad[1] = 0;
#else
      I_group_svert = new int[GetNGroups()];
      I_group_sedge = new int[GetNGroups()];
      I_group_stria = new int[GetNGroups()];
      I_group_squad = new int[GetNGroups()];

      I_group_svert[0] = 0;
      I_group_sedge[0] = 0;
      I_group_stria[0] = 0;
      I_group_squad[0] = 0;
#endif

      // compute the size of the J arrays
      J_group_svert = new int[group_svert.Size_of_connections()
                              + group_sedge.Size_of_connections()
                              + group_squad.Size_of_connections()];
      J_group_sedge = new int[2*group_sedge.Size_of_connections()
                              + 3*group_stria.Size_of_connections()
                              + 4*group_squad.Size_of_connections()];
      J_group_stria = new int[4*group_stria.Size_of_connections()];
      J_group_squad = new int[4*group_squad.Size_of_connections()];

      for (group = 0; group < GetNGroups()-1; group++)
      {
         // Get the group shared objects
         group_svert.GetRow(group, group_verts);
         group_sedge.GetRow(group, group_edges);
         group_stria.GetRow(group, group_trias);
         group_squad.GetRow(group, group_quads);

         // Process the edges that have been refined
         for (i = 0; i < group_sedge.RowSize(group); i++)
         {
            shared_edges[group_edges[i]]->GetVertices(v);
            ind = oedge + v_to_v(v[0], v[1]);
            // add a vertex
            group_verts.Append(svert_lvert.Append(ind)-1);
            // update the edges
            attr = shared_edges[group_edges[i]]->GetAttribute();
            shared_edges.Append(new Segment(v[1], ind, attr));
            group_edges.Append(sedge_ledge.Append(-1)-1);
            newv[0] = v[0]; newv[1] = ind;
            shared_edges[group_edges[i]]->SetVertices(newv);
         }

         // Process the triangles that have been refined
         for (i = 0; i < group_stria.RowSize(group); i++)
         {
            int stria = group_trias[i];
            int sface = stria_sface[stria];
            shared_faces[sface]->GetVertices(v);
            attr = shared_faces[sface]->GetAttribute();

            // add the refinement edges
            m[0] = oedge + v_to_v(v[0], v[1]);
            m[1] = oedge + v_to_v(v[1], v[2]);
            m[2] = oedge + v_to_v(v[2], v[0]);
            shared_edges.Append(new Segment(m[0], m[1], attr));
            group_edges.Append(sedge_ledge.Append(-1)-1);
            shared_edges.Append(new Segment(m[1], m[2], attr));
            group_edges.Append(sedge_ledge.Append(-1)-1);
            shared_edges.Append(new Segment(m[0], m[2], attr));
            group_edges.Append(sedge_ledge.Append(-1)-1);
            // update faces
            newv[0] = v[0]; newv[1] = m[0]; newv[2] = m[2];
            shared_faces[sface]->SetVertices(newv);
            shared_faces.Append(new Triangle(m[1],m[2],m[0],attr));
            group_trias.Append(stria_lface.Append(-1)-1);
            shared_faces.Append(new Triangle(m[0],v[1],m[1],attr));
            group_trias.Append(stria_lface.Append(-1)-1);
            shared_faces.Append(new Triangle(m[2],m[1],v[2],attr));
            group_trias.Append(stria_lface.Append(-1)-1);
         }
         // Process the quads that have been refined
         for (i = 0; i < group_squad.RowSize(group); i++)
         {
            int squad = group_quads[i];
            int sface = squad_sface[squad];
            shared_faces[sface]->GetVertices(v);
            attr = shared_faces[sface]->GetAttribute();

            m[0] = oface+f2qf[(*faces_tbl)(v[0], v[1], v[2], v[3])];

            // add a vertex
            group_verts.Append(svert_lvert.Append(m[0])-1);
            // add the refinement edges
            m[1] = oedge + v_to_v(v[0], v[1]);
            m[2] = oedge + v_to_v(v[1], v[2]);
            m[3] = oedge + v_to_v(v[2], v[3]);
            m[4] = oedge + v_to_v(v[3], v[0]);
            shared_edges.Append(new Segment(m[1], m[0], attr));
            group_edges.Append(sedge_ledge.Append(-1)-1);
            shared_edges.Append(new Segment(m[2], m[0], attr));
            group_edges.Append(sedge_ledge.Append(-1)-1);
            shared_edges.Append(new Segment(m[3], m[0], attr));
            group_edges.Append(sedge_ledge.Append(-1)-1);
            shared_edges.Append(new Segment(m[4], m[0], attr));
            group_edges.Append(sedge_ledge.Append(-1)-1);
            // update faces
            newv[0] = v[0]; newv[1] = m[1]; newv[2] = m[0]; newv[3] = m[4];
            shared_faces[sface]->SetVertices(newv);
            shared_faces.Append(new Quadrilateral(m[1],v[1],m[2],m[0],attr));
            group_quads.Append(squad_lface.Append(-1)-1);
            shared_faces.Append(new Quadrilateral(m[0],m[2],v[2],m[3],attr));
            group_quads.Append(squad_lface.Append(-1)-1);
            shared_faces.Append(new Quadrilateral(m[4],m[0],m[3],v[3],attr));
            group_quads.Append(squad_lface.Append(-1)-1);
         }

         I_group_svert[group+1] = I_group_svert[group] + group_verts.Size();
         I_group_sedge[group+1] = I_group_sedge[group] + group_edges.Size();
         I_group_stria[group+1] = I_group_stria[group] + group_trias.Size();
         I_group_squad[group+1] = I_group_squad[group] + group_quads.Size();

         int *J;
         J = J_group_svert+I_group_svert[group];
         for (i = 0; i < group_verts.Size(); i++)
         {
            J[i] = group_verts[i];
         }
         J = J_group_sedge+I_group_sedge[group];
         for (i = 0; i < group_edges.Size(); i++)
         {
            J[i] = group_edges[i];
         }
         J = J_group_stria+I_group_stria[group];
         for (i = 0; i < group_trias.Size(); i++)
         {
            J[i] = group_trias[i];
         }
         J = J_group_squad+I_group_squad[group];
         for (i = 0; i < group_quads.Size(); i++)
         {
            J[i] = group_quads[i];
         }
      }

      // Fix the local numbers of shared edges and faces
      DSTable new_v_to_v(NumOfVertices);
      GetVertexToVertexTable(new_v_to_v);
      for (i = 0; i < shared_edges.Size(); i++)
      {
         shared_edges[i]->GetVertices(v);
         sedge_ledge[i] = new_v_to_v(v[0], v[1]);
      }

      delete faces_tbl;
      faces_tbl = GetFacesTable();
      int stria_counter = 0;
      int squad_counter = 0;
      stria_sface.SetSize(stria_lface.Size());
      squad_sface.SetSize(squad_lface.Size());
      sface_stype.SetSize(shared_faces.Size());
      for (i = 0; i < shared_faces.Size(); i++)
      {
         shared_faces[i]->GetVertices(v);
         if ( shared_faces[i]->GetType() == Element::TRIANGLE )
         {
            stria_lface[stria_counter] = (*faces_tbl)(v[0], v[1], v[2]);
            stria_sface[stria_counter] = i;
            sface_stype[i] = stria_counter;
            stria_counter++;
         }
         else
         {
            squad_lface[squad_counter] = (*faces_tbl)(v[0], v[1], v[2], v[3]);
            squad_sface[squad_counter] = i;
            sface_stype[i] = squad_counter;
            squad_counter++;
         }
      }
      delete faces_tbl;

      group_svert.SetIJ(I_group_svert, J_group_svert);
      group_sedge.SetIJ(I_group_sedge, J_group_sedge);
      group_stria.SetIJ(I_group_stria, J_group_stria);
      group_squad.SetIJ(I_group_squad, J_group_squad);
   }

   UpdateNodes();
}

void ParMesh::NURBSUniformRefinement()
{
   if (MyRank == 0)
   {
      mfem::out << "\nParMesh::NURBSUniformRefinement : Not supported yet!\n";
   }
}

void ParMesh::PrintXG(std::ostream &out) const
{
   MFEM_ASSERT(Dim == spaceDim, "2D manifolds not supported");
   if (Dim == 3 && meshgen == 1)
   {
      int i, j, nv;
      const int *ind;

      out << "NETGEN_Neutral_Format\n";
      // print the vertices
      out << NumOfVertices << '\n';
      for (i = 0; i < NumOfVertices; i++)
      {
         for (j = 0; j < Dim; j++)
         {
            out << " " << vertices[i](j);
         }
         out << '\n';
      }

      // print the elements
      out << NumOfElements << '\n';
      for (i = 0; i < NumOfElements; i++)
      {
         nv = elements[i]->GetNVertices();
         ind = elements[i]->GetVertices();
         out << elements[i]->GetAttribute();
         for (j = 0; j < nv; j++)
         {
            out << " " << ind[j]+1;
         }
         out << '\n';
      }

      // print the boundary + shared faces information
      out << NumOfBdrElements + shared_faces.Size() << '\n';
      // boundary
      for (i = 0; i < NumOfBdrElements; i++)
      {
         nv = boundary[i]->GetNVertices();
         ind = boundary[i]->GetVertices();
         out << boundary[i]->GetAttribute();
         for (j = 0; j < nv; j++)
         {
            out << " " << ind[j]+1;
         }
         out << '\n';
      }
      // shared faces
      for (i = 0; i < shared_faces.Size(); i++)
      {
         nv = shared_faces[i]->GetNVertices();
         ind = shared_faces[i]->GetVertices();
         out << shared_faces[i]->GetAttribute();
         for (j = 0; j < nv; j++)
         {
            out << " " << ind[j]+1;
         }
         out << '\n';
      }
   }

   if (Dim == 3 && meshgen == 2)
   {
      int i, j, nv;
      const int *ind;

      out << "TrueGrid\n"
          << "1 " << NumOfVertices << " " << NumOfElements << " 0 0 0 0 0 0 0\n"
          << "0 0 0 1 0 0 0 0 0 0 0\n"
          << "0 0 " << NumOfBdrElements+shared_faces.Size()
          << " 0 0 0 0 0 0 0 0 0 0 0 0 0\n"
          << "0.0 0.0 0.0 0 0 0.0 0.0 0 0.0\n"
          << "0 0 0 0 0 0 0 0 0 0 0 0 0 0 0 0\n";

      // print the vertices
      for (i = 0; i < NumOfVertices; i++)
         out << i+1 << " 0.0 " << vertices[i](0) << " " << vertices[i](1)
             << " " << vertices[i](2) << " 0.0\n";

      // print the elements
      for (i = 0; i < NumOfElements; i++)
      {
         nv = elements[i]->GetNVertices();
         ind = elements[i]->GetVertices();
         out << i+1 << " " << elements[i]->GetAttribute();
         for (j = 0; j < nv; j++)
         {
            out << " " << ind[j]+1;
         }
         out << '\n';
      }

      // print the boundary information
      for (i = 0; i < NumOfBdrElements; i++)
      {
         nv = boundary[i]->GetNVertices();
         ind = boundary[i]->GetVertices();
         out << boundary[i]->GetAttribute();
         for (j = 0; j < nv; j++)
         {
            out << " " << ind[j]+1;
         }
         out << " 1.0 1.0 1.0 1.0\n";
      }

      // print the shared faces information
      for (i = 0; i < shared_faces.Size(); i++)
      {
         nv = shared_faces[i]->GetNVertices();
         ind = shared_faces[i]->GetVertices();
         out << shared_faces[i]->GetAttribute();
         for (j = 0; j < nv; j++)
         {
            out << " " << ind[j]+1;
         }
         out << " 1.0 1.0 1.0 1.0\n";
      }
   }

   if (Dim == 2)
   {
      int i, j, attr;
      Array<int> v;

      out << "areamesh2\n\n";

      // print the boundary + shared edges information
      out << NumOfBdrElements + shared_edges.Size() << '\n';
      // boundary
      for (i = 0; i < NumOfBdrElements; i++)
      {
         attr = boundary[i]->GetAttribute();
         boundary[i]->GetVertices(v);
         out << attr << "     ";
         for (j = 0; j < v.Size(); j++)
         {
            out << v[j] + 1 << "   ";
         }
         out << '\n';
      }
      // shared edges
      for (i = 0; i < shared_edges.Size(); i++)
      {
         attr = shared_edges[i]->GetAttribute();
         shared_edges[i]->GetVertices(v);
         out << attr << "     ";
         for (j = 0; j < v.Size(); j++)
         {
            out << v[j] + 1 << "   ";
         }
         out << '\n';
      }

      // print the elements
      out << NumOfElements << '\n';
      for (i = 0; i < NumOfElements; i++)
      {
         attr = elements[i]->GetAttribute();
         elements[i]->GetVertices(v);

         out << attr << "   ";
         if ((j = GetElementType(i)) == Element::TRIANGLE)
         {
            out << 3 << "   ";
         }
         else if (j == Element::QUADRILATERAL)
         {
            out << 4 << "   ";
         }
         else if (j == Element::SEGMENT)
         {
            out << 2 << "   ";
         }
         for (j = 0; j < v.Size(); j++)
         {
            out << v[j] + 1 << "  ";
         }
         out << '\n';
      }

      // print the vertices
      out << NumOfVertices << '\n';
      for (i = 0; i < NumOfVertices; i++)
      {
         for (j = 0; j < Dim; j++)
         {
            out << vertices[i](j) << " ";
         }
         out << '\n';
      }
   }
   out.flush();
}

bool ParMesh::WantSkipSharedMaster(const NCMesh::Master &master) const
{
   // In 2D, this is a workaround for a CPU boundary rendering artifact. We need
   // to skip a shared master edge if one of its slaves has the same rank.

   const NCMesh::NCList &list = pncmesh->GetEdgeList();
   for (int i = master.slaves_begin; i < master.slaves_end; i++)
   {
      if (!pncmesh->IsGhost(1, list.slaves[i].index)) { return true; }
   }
   return false;
}

void ParMesh::Print(std::ostream &out) const
{
   bool print_shared = true;
   int i, j, shared_bdr_attr;
   Array<int> nc_shared_faces;

   if (NURBSext)
   {
      Printer(out); // does not print shared boundary
      return;
   }

   const Array<int>* s2l_face;
   if (!pncmesh)
   {
      s2l_face = ((Dim == 1) ? &svert_lvert :
                  ((Dim == 2) ? &sedge_ledge : &stria_lface));
   }
   else
   {
      s2l_face = &nc_shared_faces;
      if (Dim >= 2)
      {
         // get a list of all shared non-ghost faces
         const NCMesh::NCList& sfaces =
            (Dim == 3) ? pncmesh->GetSharedFaces() : pncmesh->GetSharedEdges();
         const int nfaces = GetNumFaces();
         for (unsigned i = 0; i < sfaces.conforming.size(); i++)
         {
            int index = sfaces.conforming[i].index;
            if (index < nfaces) { nc_shared_faces.Append(index); }
         }
         for (unsigned i = 0; i < sfaces.masters.size(); i++)
         {
            if (Dim == 2 && WantSkipSharedMaster(sfaces.masters[i])) { continue; }
            int index = sfaces.masters[i].index;
            if (index < nfaces) { nc_shared_faces.Append(index); }
         }
         for (unsigned i = 0; i < sfaces.slaves.size(); i++)
         {
            int index = sfaces.slaves[i].index;
            if (index < nfaces) { nc_shared_faces.Append(index); }
         }
      }
   }

   out << "MFEM mesh v1.0\n";

   // optional
   out <<
       "\n#\n# MFEM Geometry Types (see mesh/geom.hpp):\n#\n"
       "# POINT       = 0\n"
       "# SEGMENT     = 1\n"
       "# TRIANGLE    = 2\n"
       "# SQUARE      = 3\n"
       "# TETRAHEDRON = 4\n"
       "# CUBE        = 5\n"
       "# PRISM       = 6\n"
       "#\n";

   out << "\ndimension\n" << Dim
       << "\n\nelements\n" << NumOfElements << '\n';
   for (i = 0; i < NumOfElements; i++)
   {
      PrintElement(elements[i], out);
   }

   int num_bdr_elems = NumOfBdrElements;
   if (print_shared && Dim > 1)
   {
      num_bdr_elems += s2l_face->Size();
      if ( s2l_face == &stria_lface)
      {
         num_bdr_elems += squad_lface.Size();
      }
   }
   out << "\nboundary\n" << num_bdr_elems << '\n';
   for (i = 0; i < NumOfBdrElements; i++)
   {
      PrintElement(boundary[i], out);
   }

   if (print_shared && Dim > 1)
   {
      if (bdr_attributes.Size())
      {
         shared_bdr_attr = bdr_attributes.Max() + MyRank + 1;
      }
      else
      {
         shared_bdr_attr = MyRank + 1;
      }
      for (i = 0; i < s2l_face->Size(); i++)
      {
         // Modify the attributes of the faces (not used otherwise?)
         faces[(*s2l_face)[i]]->SetAttribute(shared_bdr_attr);
         PrintElement(faces[(*s2l_face)[i]], out);
      }
      if ( s2l_face == &stria_lface )
      {
         s2l_face = &squad_lface;
         for (i = 0; i < s2l_face->Size(); i++)
         {
            // Modify the attributes of the faces (not used otherwise?)
            faces[(*s2l_face)[i]]->SetAttribute(shared_bdr_attr);
            PrintElement(faces[(*s2l_face)[i]], out);
         }
      }
   }
   out << "\nvertices\n" << NumOfVertices << '\n';
   if (Nodes == NULL)
   {
      out << spaceDim << '\n';
      for (i = 0; i < NumOfVertices; i++)
      {
         out << vertices[i](0);
         for (j = 1; j < spaceDim; j++)
         {
            out << ' ' << vertices[i](j);
         }
         out << '\n';
      }
      out.flush();
   }
   else
   {
      out << "\nnodes\n";
      Nodes->Save(out);
   }
}

static void dump_element(const Element* elem, Array<int> &data)
{
   data.Append(elem->GetGeometryType());

   int nv = elem->GetNVertices();
   const int *v = elem->GetVertices();
   for (int i = 0; i < nv; i++)
   {
      data.Append(v[i]);
   }
}

void ParMesh::PrintAsOne(std::ostream &out)
{
   int i, j, k, p, nv_ne[2], &nv = nv_ne[0], &ne = nv_ne[1], vc;
   const int *v;
   MPI_Status status;
   Array<double> vert;
   Array<int> ints;

   if (MyRank == 0)
   {
      out << "MFEM mesh v1.0\n";

      // optional
      out <<
          "\n#\n# MFEM Geometry Types (see mesh/geom.hpp):\n#\n"
          "# POINT       = 0\n"
          "# SEGMENT     = 1\n"
          "# TRIANGLE    = 2\n"
          "# SQUARE      = 3\n"
          "# TETRAHEDRON = 4\n"
          "# CUBE        = 5\n"
          "#\n";

      out << "\ndimension\n" << Dim;
   }

   nv = NumOfElements;
   MPI_Reduce(&nv, &ne, 1, MPI_INT, MPI_SUM, 0, MyComm);
   if (MyRank == 0)
   {
      out << "\n\nelements\n" << ne << '\n';
      for (i = 0; i < NumOfElements; i++)
      {
         // processor number + 1 as attribute and geometry type
         out << 1 << ' ' << elements[i]->GetGeometryType();
         // vertices
         nv = elements[i]->GetNVertices();
         v  = elements[i]->GetVertices();
         for (j = 0; j < nv; j++)
         {
            out << ' ' << v[j];
         }
         out << '\n';
      }
      vc = NumOfVertices;
      for (p = 1; p < NRanks; p++)
      {
         MPI_Recv(nv_ne, 2, MPI_INT, p, 444, MyComm, &status);
         ints.SetSize(ne);
         if (ne)
         {
            MPI_Recv(&ints[0], ne, MPI_INT, p, 445, MyComm, &status);
         }
         for (i = 0; i < ne; )
         {
            // processor number + 1 as attribute and geometry type
            out << p+1 << ' ' << ints[i];
            // vertices
            k = Geometries.GetVertices(ints[i++])->GetNPoints();
            for (j = 0; j < k; j++)
            {
               out << ' ' << vc + ints[i++];
            }
            out << '\n';
         }
         vc += nv;
      }
   }
   else
   {
      // for each element send its geometry type and its vertices
      ne = 0;
      for (i = 0; i < NumOfElements; i++)
      {
         ne += 1 + elements[i]->GetNVertices();
      }
      nv = NumOfVertices;
      MPI_Send(nv_ne, 2, MPI_INT, 0, 444, MyComm);

      ints.Reserve(ne);
      ints.SetSize(0);
      for (i = 0; i < NumOfElements; i++)
      {
         dump_element(elements[i], ints);
      }
      MFEM_ASSERT(ints.Size() == ne, "");
      if (ne)
      {
         MPI_Send(&ints[0], ne, MPI_INT, 0, 445, MyComm);
      }
   }

   // boundary + shared boundary
   ne = NumOfBdrElements;
   if (!pncmesh)
   {
      ne += ((Dim == 2) ? shared_edges : shared_faces).Size();
   }
   else if (Dim > 1)
   {
      const NCMesh::NCList &list = pncmesh->GetSharedList(Dim - 1);
      ne += list.conforming.size() + list.masters.size() + list.slaves.size();
   }
   ints.Reserve(ne * (1 + 2*(Dim-1))); // just an upper bound
   ints.SetSize(0);

   // for each boundary and shared boundary element send its geometry type
   // and its vertices
   ne = 0;
   for (i = j = 0; i < NumOfBdrElements; i++)
   {
      dump_element(boundary[i], ints); ne++;
   }
   if (!pncmesh)
   {
      Array<Element*> &shared = (Dim == 2) ? shared_edges : shared_faces;
      for (i = 0; i < shared.Size(); i++)
      {
         dump_element(shared[i], ints); ne++;
      }
   }
   else if (Dim > 1)
   {
      const NCMesh::NCList &list = pncmesh->GetSharedList(Dim - 1);
      const int nfaces = GetNumFaces();
      for (i = 0; i < (int) list.conforming.size(); i++)
      {
         int index = list.conforming[i].index;
         if (index < nfaces) { dump_element(faces[index], ints); ne++; }
      }
      for (i = 0; i < (int) list.masters.size(); i++)
      {
         int index = list.masters[i].index;
         if (index < nfaces) { dump_element(faces[index], ints); ne++; }
      }
      for (i = 0; i < (int) list.slaves.size(); i++)
      {
         int index = list.slaves[i].index;
         if (index < nfaces) { dump_element(faces[index], ints); ne++; }
      }
   }

   MPI_Reduce(&ne, &k, 1, MPI_INT, MPI_SUM, 0, MyComm);
   if (MyRank == 0)
   {
      out << "\nboundary\n" << k << '\n';
      vc = 0;
      for (p = 0; p < NRanks; p++)
      {
         if (p)
         {
            MPI_Recv(nv_ne, 2, MPI_INT, p, 446, MyComm, &status);
            ints.SetSize(ne);
            if (ne)
            {
               MPI_Recv(ints.GetData(), ne, MPI_INT, p, 447, MyComm, &status);
            }
         }
         else
         {
            ne = ints.Size();
            nv = NumOfVertices;
         }
         for (i = 0; i < ne; )
         {
            // processor number + 1 as bdr. attr. and bdr. geometry type
            out << p+1 << ' ' << ints[i];
            k = Geometries.NumVerts[ints[i++]];
            // vertices
            for (j = 0; j < k; j++)
            {
               out << ' ' << vc + ints[i++];
            }
            out << '\n';
         }
         vc += nv;
      }
   }
   else
   {
      nv = NumOfVertices;
      ne = ints.Size();
      MPI_Send(nv_ne, 2, MPI_INT, 0, 446, MyComm);
      if (ne)
      {
         MPI_Send(ints.GetData(), ne, MPI_INT, 0, 447, MyComm);
      }
   }

   // vertices / nodes
   MPI_Reduce(&NumOfVertices, &nv, 1, MPI_INT, MPI_SUM, 0, MyComm);
   if (MyRank == 0)
   {
      out << "\nvertices\n" << nv << '\n';
   }
   if (Nodes == NULL)
   {
      if (MyRank == 0)
      {
         out << spaceDim << '\n';
         for (i = 0; i < NumOfVertices; i++)
         {
            out << vertices[i](0);
            for (j = 1; j < spaceDim; j++)
            {
               out << ' ' << vertices[i](j);
            }
            out << '\n';
         }
         for (p = 1; p < NRanks; p++)
         {
            MPI_Recv(&nv, 1, MPI_INT, p, 448, MyComm, &status);
            vert.SetSize(nv*spaceDim);
            if (nv)
            {
               MPI_Recv(&vert[0], nv*spaceDim, MPI_DOUBLE, p, 449, MyComm, &status);
            }
            for (i = 0; i < nv; i++)
            {
               out << vert[i*spaceDim];
               for (j = 1; j < spaceDim; j++)
               {
                  out << ' ' << vert[i*spaceDim+j];
               }
               out << '\n';
            }
         }
         out.flush();
      }
      else
      {
         MPI_Send(&NumOfVertices, 1, MPI_INT, 0, 448, MyComm);
         vert.SetSize(NumOfVertices*spaceDim);
         for (i = 0; i < NumOfVertices; i++)
         {
            for (j = 0; j < spaceDim; j++)
            {
               vert[i*spaceDim+j] = vertices[i](j);
            }
         }
         if (NumOfVertices)
         {
            MPI_Send(&vert[0], NumOfVertices*spaceDim, MPI_DOUBLE, 0, 449, MyComm);
         }
      }
   }
   else
   {
      if (MyRank == 0)
      {
         out << "\nnodes\n";
      }
      ParGridFunction *pnodes = dynamic_cast<ParGridFunction *>(Nodes);
      if (pnodes)
      {
         pnodes->SaveAsOne(out);
      }
      else
      {
         ParFiniteElementSpace *pfes =
            dynamic_cast<ParFiniteElementSpace *>(Nodes->FESpace());
         if (pfes)
         {
            // create a wrapper ParGridFunction
            ParGridFunction ParNodes(pfes, Nodes);
            ParNodes.SaveAsOne(out);
         }
         else
         {
            mfem_error("ParMesh::PrintAsOne : Nodes have no parallel info!");
         }
      }
   }
}

void ParMesh::PrintAsOneXG(std::ostream &out)
{
   MFEM_ASSERT(Dim == spaceDim, "2D Manifolds not supported.");
   if (Dim == 3 && meshgen == 1)
   {
      int i, j, k, nv, ne, p;
      const int *ind, *v;
      MPI_Status status;
      Array<double> vert;
      Array<int> ints;

      if (MyRank == 0)
      {
         out << "NETGEN_Neutral_Format\n";
         // print the vertices
         ne = NumOfVertices;
         MPI_Reduce(&ne, &nv, 1, MPI_INT, MPI_SUM, 0, MyComm);
         out << nv << '\n';
         for (i = 0; i < NumOfVertices; i++)
         {
            for (j = 0; j < Dim; j++)
            {
               out << " " << vertices[i](j);
            }
            out << '\n';
         }
         for (p = 1; p < NRanks; p++)
         {
            MPI_Recv(&nv, 1, MPI_INT, p, 444, MyComm, &status);
            vert.SetSize(Dim*nv);
            MPI_Recv(&vert[0], Dim*nv, MPI_DOUBLE, p, 445, MyComm, &status);
            for (i = 0; i < nv; i++)
            {
               for (j = 0; j < Dim; j++)
               {
                  out << " " << vert[Dim*i+j];
               }
               out << '\n';
            }
         }

         // print the elements
         nv = NumOfElements;
         MPI_Reduce(&nv, &ne, 1, MPI_INT, MPI_SUM, 0, MyComm);
         out << ne << '\n';
         for (i = 0; i < NumOfElements; i++)
         {
            nv = elements[i]->GetNVertices();
            ind = elements[i]->GetVertices();
            out << 1;
            for (j = 0; j < nv; j++)
            {
               out << " " << ind[j]+1;
            }
            out << '\n';
         }
         k = NumOfVertices;
         for (p = 1; p < NRanks; p++)
         {
            MPI_Recv(&nv, 1, MPI_INT, p, 444, MyComm, &status);
            MPI_Recv(&ne, 1, MPI_INT, p, 446, MyComm, &status);
            ints.SetSize(4*ne);
            MPI_Recv(&ints[0], 4*ne, MPI_INT, p, 447, MyComm, &status);
            for (i = 0; i < ne; i++)
            {
               out << p+1;
               for (j = 0; j < 4; j++)
               {
                  out << " " << k+ints[i*4+j]+1;
               }
               out << '\n';
            }
            k += nv;
         }
         // print the boundary + shared faces information
         nv = NumOfBdrElements + shared_faces.Size();
         MPI_Reduce(&nv, &ne, 1, MPI_INT, MPI_SUM, 0, MyComm);
         out << ne << '\n';
         // boundary
         for (i = 0; i < NumOfBdrElements; i++)
         {
            nv = boundary[i]->GetNVertices();
            ind = boundary[i]->GetVertices();
            out << 1;
            for (j = 0; j < nv; j++)
            {
               out << " " << ind[j]+1;
            }
            out << '\n';
         }
         // shared faces
         for (i = 0; i < shared_faces.Size(); i++)
         {
            nv = shared_faces[i]->GetNVertices();
            ind = shared_faces[i]->GetVertices();
            out << 1;
            for (j = 0; j < nv; j++)
            {
               out << " " << ind[j]+1;
            }
            out << '\n';
         }
         k = NumOfVertices;
         for (p = 1; p < NRanks; p++)
         {
            MPI_Recv(&nv, 1, MPI_INT, p, 444, MyComm, &status);
            MPI_Recv(&ne, 1, MPI_INT, p, 446, MyComm, &status);
            ints.SetSize(3*ne);
            MPI_Recv(&ints[0], 3*ne, MPI_INT, p, 447, MyComm, &status);
            for (i = 0; i < ne; i++)
            {
               out << p+1;
               for (j = 0; j < 3; j++)
               {
                  out << " " << k+ints[i*3+j]+1;
               }
               out << '\n';
            }
            k += nv;
         }
      }
      else
      {
         ne = NumOfVertices;
         MPI_Reduce(&ne, &nv, 1, MPI_INT, MPI_SUM, 0, MyComm);
         MPI_Send(&NumOfVertices, 1, MPI_INT, 0, 444, MyComm);
         vert.SetSize(Dim*NumOfVertices);
         for (i = 0; i < NumOfVertices; i++)
            for (j = 0; j < Dim; j++)
            {
               vert[Dim*i+j] = vertices[i](j);
            }
         MPI_Send(&vert[0], Dim*NumOfVertices, MPI_DOUBLE,
                  0, 445, MyComm);
         // elements
         ne = NumOfElements;
         MPI_Reduce(&ne, &nv, 1, MPI_INT, MPI_SUM, 0, MyComm);
         MPI_Send(&NumOfVertices, 1, MPI_INT, 0, 444, MyComm);
         MPI_Send(&NumOfElements, 1, MPI_INT, 0, 446, MyComm);
         ints.SetSize(NumOfElements*4);
         for (i = 0; i < NumOfElements; i++)
         {
            v = elements[i]->GetVertices();
            for (j = 0; j < 4; j++)
            {
               ints[4*i+j] = v[j];
            }
         }
         MPI_Send(&ints[0], 4*NumOfElements, MPI_INT, 0, 447, MyComm);
         // boundary + shared faces
         nv = NumOfBdrElements + shared_faces.Size();
         MPI_Reduce(&nv, &ne, 1, MPI_INT, MPI_SUM, 0, MyComm);
         MPI_Send(&NumOfVertices, 1, MPI_INT, 0, 444, MyComm);
         ne = NumOfBdrElements + shared_faces.Size();
         MPI_Send(&ne, 1, MPI_INT, 0, 446, MyComm);
         ints.SetSize(3*ne);
         for (i = 0; i < NumOfBdrElements; i++)
         {
            v = boundary[i]->GetVertices();
            for (j = 0; j < 3; j++)
            {
               ints[3*i+j] = v[j];
            }
         }
         for ( ; i < ne; i++)
         {
            v = shared_faces[i-NumOfBdrElements]->GetVertices();
            for (j = 0; j < 3; j++)
            {
               ints[3*i+j] = v[j];
            }
         }
         MPI_Send(&ints[0], 3*ne, MPI_INT, 0, 447, MyComm);
      }
   }

   if (Dim == 3 && meshgen == 2)
   {
      int i, j, k, nv, ne, p;
      const int *ind, *v;
      MPI_Status status;
      Array<double> vert;
      Array<int> ints;

      int TG_nv, TG_ne, TG_nbe;

      if (MyRank == 0)
      {
         MPI_Reduce(&NumOfVertices, &TG_nv, 1, MPI_INT, MPI_SUM, 0, MyComm);
         MPI_Reduce(&NumOfElements, &TG_ne, 1, MPI_INT, MPI_SUM, 0, MyComm);
         nv = NumOfBdrElements + shared_faces.Size();
         MPI_Reduce(&nv, &TG_nbe, 1, MPI_INT, MPI_SUM, 0, MyComm);

         out << "TrueGrid\n"
             << "1 " << TG_nv << " " << TG_ne << " 0 0 0 0 0 0 0\n"
             << "0 0 0 1 0 0 0 0 0 0 0\n"
             << "0 0 " << TG_nbe << " 0 0 0 0 0 0 0 0 0 0 0 0 0\n"
             << "0.0 0.0 0.0 0 0 0.0 0.0 0 0.0\n"
             << "0 0 0 0 0 0 0 0 0 0 0 0 0 0 0 0\n";

         // print the vertices
         nv = TG_nv;
         for (i = 0; i < NumOfVertices; i++)
            out << i+1 << " 0.0 " << vertices[i](0) << " " << vertices[i](1)
                << " " << vertices[i](2) << " 0.0\n";
         for (p = 1; p < NRanks; p++)
         {
            MPI_Recv(&nv, 1, MPI_INT, p, 444, MyComm, &status);
            vert.SetSize(Dim*nv);
            MPI_Recv(&vert[0], Dim*nv, MPI_DOUBLE, p, 445, MyComm, &status);
            for (i = 0; i < nv; i++)
               out << i+1 << " 0.0 " << vert[Dim*i] << " " << vert[Dim*i+1]
                   << " " << vert[Dim*i+2] << " 0.0\n";
         }

         // print the elements
         ne = TG_ne;
         for (i = 0; i < NumOfElements; i++)
         {
            nv = elements[i]->GetNVertices();
            ind = elements[i]->GetVertices();
            out << i+1 << " " << 1;
            for (j = 0; j < nv; j++)
            {
               out << " " << ind[j]+1;
            }
            out << '\n';
         }
         k = NumOfVertices;
         for (p = 1; p < NRanks; p++)
         {
            MPI_Recv(&nv, 1, MPI_INT, p, 444, MyComm, &status);
            MPI_Recv(&ne, 1, MPI_INT, p, 446, MyComm, &status);
            ints.SetSize(8*ne);
            MPI_Recv(&ints[0], 8*ne, MPI_INT, p, 447, MyComm, &status);
            for (i = 0; i < ne; i++)
            {
               out << i+1 << " " << p+1;
               for (j = 0; j < 8; j++)
               {
                  out << " " << k+ints[i*8+j]+1;
               }
               out << '\n';
            }
            k += nv;
         }

         // print the boundary + shared faces information
         ne = TG_nbe;
         // boundary
         for (i = 0; i < NumOfBdrElements; i++)
         {
            nv = boundary[i]->GetNVertices();
            ind = boundary[i]->GetVertices();
            out << 1;
            for (j = 0; j < nv; j++)
            {
               out << " " << ind[j]+1;
            }
            out << " 1.0 1.0 1.0 1.0\n";
         }
         // shared faces
         for (i = 0; i < shared_faces.Size(); i++)
         {
            nv = shared_faces[i]->GetNVertices();
            ind = shared_faces[i]->GetVertices();
            out << 1;
            for (j = 0; j < nv; j++)
            {
               out << " " << ind[j]+1;
            }
            out << " 1.0 1.0 1.0 1.0\n";
         }
         k = NumOfVertices;
         for (p = 1; p < NRanks; p++)
         {
            MPI_Recv(&nv, 1, MPI_INT, p, 444, MyComm, &status);
            MPI_Recv(&ne, 1, MPI_INT, p, 446, MyComm, &status);
            ints.SetSize(4*ne);
            MPI_Recv(&ints[0], 4*ne, MPI_INT, p, 447, MyComm, &status);
            for (i = 0; i < ne; i++)
            {
               out << p+1;
               for (j = 0; j < 4; j++)
               {
                  out << " " << k+ints[i*4+j]+1;
               }
               out << " 1.0 1.0 1.0 1.0\n";
            }
            k += nv;
         }
      }
      else
      {
         MPI_Reduce(&NumOfVertices, &TG_nv, 1, MPI_INT, MPI_SUM, 0, MyComm);
         MPI_Reduce(&NumOfElements, &TG_ne, 1, MPI_INT, MPI_SUM, 0, MyComm);
         nv = NumOfBdrElements + shared_faces.Size();
         MPI_Reduce(&nv, &TG_nbe, 1, MPI_INT, MPI_SUM, 0, MyComm);

         MPI_Send(&NumOfVertices, 1, MPI_INT, 0, 444, MyComm);
         vert.SetSize(Dim*NumOfVertices);
         for (i = 0; i < NumOfVertices; i++)
            for (j = 0; j < Dim; j++)
            {
               vert[Dim*i+j] = vertices[i](j);
            }
         MPI_Send(&vert[0], Dim*NumOfVertices, MPI_DOUBLE, 0, 445, MyComm);
         // elements
         MPI_Send(&NumOfVertices, 1, MPI_INT, 0, 444, MyComm);
         MPI_Send(&NumOfElements, 1, MPI_INT, 0, 446, MyComm);
         ints.SetSize(NumOfElements*8);
         for (i = 0; i < NumOfElements; i++)
         {
            v = elements[i]->GetVertices();
            for (j = 0; j < 8; j++)
            {
               ints[8*i+j] = v[j];
            }
         }
         MPI_Send(&ints[0], 8*NumOfElements, MPI_INT, 0, 447, MyComm);
         // boundary + shared faces
         MPI_Send(&NumOfVertices, 1, MPI_INT, 0, 444, MyComm);
         ne = NumOfBdrElements + shared_faces.Size();
         MPI_Send(&ne, 1, MPI_INT, 0, 446, MyComm);
         ints.SetSize(4*ne);
         for (i = 0; i < NumOfBdrElements; i++)
         {
            v = boundary[i]->GetVertices();
            for (j = 0; j < 4; j++)
            {
               ints[4*i+j] = v[j];
            }
         }
         for ( ; i < ne; i++)
         {
            v = shared_faces[i-NumOfBdrElements]->GetVertices();
            for (j = 0; j < 4; j++)
            {
               ints[4*i+j] = v[j];
            }
         }
         MPI_Send(&ints[0], 4*ne, MPI_INT, 0, 447, MyComm);
      }
   }

   if (Dim == 2)
   {
      int i, j, k, attr, nv, ne, p;
      Array<int> v;
      MPI_Status status;
      Array<double> vert;
      Array<int> ints;


      if (MyRank == 0)
      {
         out << "areamesh2\n\n";

         // print the boundary + shared edges information
         nv = NumOfBdrElements + shared_edges.Size();
         MPI_Reduce(&nv, &ne, 1, MPI_INT, MPI_SUM, 0, MyComm);
         out << ne << '\n';
         // boundary
         for (i = 0; i < NumOfBdrElements; i++)
         {
            attr = boundary[i]->GetAttribute();
            boundary[i]->GetVertices(v);
            out << attr << "     ";
            for (j = 0; j < v.Size(); j++)
            {
               out << v[j] + 1 << "   ";
            }
            out << '\n';
         }
         // shared edges
         for (i = 0; i < shared_edges.Size(); i++)
         {
            attr = shared_edges[i]->GetAttribute();
            shared_edges[i]->GetVertices(v);
            out << attr << "     ";
            for (j = 0; j < v.Size(); j++)
            {
               out << v[j] + 1 << "   ";
            }
            out << '\n';
         }
         k = NumOfVertices;
         for (p = 1; p < NRanks; p++)
         {
            MPI_Recv(&nv, 1, MPI_INT, p, 444, MyComm, &status);
            MPI_Recv(&ne, 1, MPI_INT, p, 446, MyComm, &status);
            ints.SetSize(2*ne);
            MPI_Recv(&ints[0], 2*ne, MPI_INT, p, 447, MyComm, &status);
            for (i = 0; i < ne; i++)
            {
               out << p+1;
               for (j = 0; j < 2; j++)
               {
                  out << " " << k+ints[i*2+j]+1;
               }
               out << '\n';
            }
            k += nv;
         }

         // print the elements
         nv = NumOfElements;
         MPI_Reduce(&nv, &ne, 1, MPI_INT, MPI_SUM, 0, MyComm);
         out << ne << '\n';
         for (i = 0; i < NumOfElements; i++)
         {
            // attr = elements[i]->GetAttribute(); // not used
            elements[i]->GetVertices(v);
            out << 1 << "   " << 3 << "   ";
            for (j = 0; j < v.Size(); j++)
            {
               out << v[j] + 1 << "  ";
            }
            out << '\n';
         }
         k = NumOfVertices;
         for (p = 1; p < NRanks; p++)
         {
            MPI_Recv(&nv, 1, MPI_INT, p, 444, MyComm, &status);
            MPI_Recv(&ne, 1, MPI_INT, p, 446, MyComm, &status);
            ints.SetSize(3*ne);
            MPI_Recv(&ints[0], 3*ne, MPI_INT, p, 447, MyComm, &status);
            for (i = 0; i < ne; i++)
            {
               out << p+1 << " " << 3;
               for (j = 0; j < 3; j++)
               {
                  out << " " << k+ints[i*3+j]+1;
               }
               out << '\n';
            }
            k += nv;
         }

         // print the vertices
         ne = NumOfVertices;
         MPI_Reduce(&ne, &nv, 1, MPI_INT, MPI_SUM, 0, MyComm);
         out << nv << '\n';
         for (i = 0; i < NumOfVertices; i++)
         {
            for (j = 0; j < Dim; j++)
            {
               out << vertices[i](j) << " ";
            }
            out << '\n';
         }
         for (p = 1; p < NRanks; p++)
         {
            MPI_Recv(&nv, 1, MPI_INT, p, 444, MyComm, &status);
            vert.SetSize(Dim*nv);
            MPI_Recv(&vert[0], Dim*nv, MPI_DOUBLE, p, 445, MyComm, &status);
            for (i = 0; i < nv; i++)
            {
               for (j = 0; j < Dim; j++)
               {
                  out << " " << vert[Dim*i+j];
               }
               out << '\n';
            }
         }
      }
      else
      {
         // boundary + shared faces
         nv = NumOfBdrElements + shared_edges.Size();
         MPI_Reduce(&nv, &ne, 1, MPI_INT, MPI_SUM, 0, MyComm);
         MPI_Send(&NumOfVertices, 1, MPI_INT, 0, 444, MyComm);
         ne = NumOfBdrElements + shared_edges.Size();
         MPI_Send(&ne, 1, MPI_INT, 0, 446, MyComm);
         ints.SetSize(2*ne);
         for (i = 0; i < NumOfBdrElements; i++)
         {
            boundary[i]->GetVertices(v);
            for (j = 0; j < 2; j++)
            {
               ints[2*i+j] = v[j];
            }
         }
         for ( ; i < ne; i++)
         {
            shared_edges[i-NumOfBdrElements]->GetVertices(v);
            for (j = 0; j < 2; j++)
            {
               ints[2*i+j] = v[j];
            }
         }
         MPI_Send(&ints[0], 2*ne, MPI_INT, 0, 447, MyComm);
         // elements
         ne = NumOfElements;
         MPI_Reduce(&ne, &nv, 1, MPI_INT, MPI_SUM, 0, MyComm);
         MPI_Send(&NumOfVertices, 1, MPI_INT, 0, 444, MyComm);
         MPI_Send(&NumOfElements, 1, MPI_INT, 0, 446, MyComm);
         ints.SetSize(NumOfElements*3);
         for (i = 0; i < NumOfElements; i++)
         {
            elements[i]->GetVertices(v);
            for (j = 0; j < 3; j++)
            {
               ints[3*i+j] = v[j];
            }
         }
         MPI_Send(&ints[0], 3*NumOfElements, MPI_INT, 0, 447, MyComm);
         // vertices
         ne = NumOfVertices;
         MPI_Reduce(&ne, &nv, 1, MPI_INT, MPI_SUM, 0, MyComm);
         MPI_Send(&NumOfVertices, 1, MPI_INT, 0, 444, MyComm);
         vert.SetSize(Dim*NumOfVertices);
         for (i = 0; i < NumOfVertices; i++)
            for (j = 0; j < Dim; j++)
            {
               vert[Dim*i+j] = vertices[i](j);
            }
         MPI_Send(&vert[0], Dim*NumOfVertices, MPI_DOUBLE,
                  0, 445, MyComm);
      }
   }
}

void ParMesh::GetBoundingBox(Vector &gp_min, Vector &gp_max, int ref)
{
   int sdim;
   Vector p_min, p_max;

   this->Mesh::GetBoundingBox(p_min, p_max, ref);

   sdim = SpaceDimension();

   gp_min.SetSize(sdim);
   gp_max.SetSize(sdim);

   MPI_Allreduce(p_min.GetData(), gp_min, sdim, MPI_DOUBLE, MPI_MIN, MyComm);
   MPI_Allreduce(p_max.GetData(), gp_max, sdim, MPI_DOUBLE, MPI_MAX, MyComm);
}

void ParMesh::GetCharacteristics(double &gh_min, double &gh_max,
                                 double &gk_min, double &gk_max)
{
   double h_min, h_max, kappa_min, kappa_max;

   this->Mesh::GetCharacteristics(h_min, h_max, kappa_min, kappa_max);

   MPI_Allreduce(&h_min, &gh_min, 1, MPI_DOUBLE, MPI_MIN, MyComm);
   MPI_Allreduce(&h_max, &gh_max, 1, MPI_DOUBLE, MPI_MAX, MyComm);
   MPI_Allreduce(&kappa_min, &gk_min, 1, MPI_DOUBLE, MPI_MIN, MyComm);
   MPI_Allreduce(&kappa_max, &gk_max, 1, MPI_DOUBLE, MPI_MAX, MyComm);
}

void ParMesh::PrintInfo(std::ostream &out)
{
   int i;
   DenseMatrix J(Dim);
   double h_min, h_max, kappa_min, kappa_max, h, kappa;

   if (MyRank == 0)
   {
      out << "Parallel Mesh Stats:" << '\n';
   }

   for (i = 0; i < NumOfElements; i++)
   {
      GetElementJacobian(i, J);
      h = pow(fabs(J.Det()), 1.0/double(Dim));
      kappa = J.CalcSingularvalue(0) / J.CalcSingularvalue(Dim-1);
      if (i == 0)
      {
         h_min = h_max = h;
         kappa_min = kappa_max = kappa;
      }
      else
      {
         if (h < h_min) { h_min = h; }
         if (h > h_max) { h_max = h; }
         if (kappa < kappa_min) { kappa_min = kappa; }
         if (kappa > kappa_max) { kappa_max = kappa; }
      }
   }

   double gh_min, gh_max, gk_min, gk_max;
   MPI_Reduce(&h_min, &gh_min, 1, MPI_DOUBLE, MPI_MIN, 0, MyComm);
   MPI_Reduce(&h_max, &gh_max, 1, MPI_DOUBLE, MPI_MAX, 0, MyComm);
   MPI_Reduce(&kappa_min, &gk_min, 1, MPI_DOUBLE, MPI_MIN, 0, MyComm);
   MPI_Reduce(&kappa_max, &gk_max, 1, MPI_DOUBLE, MPI_MAX, 0, MyComm);

   long ldata[5]; // vert, edge, face, elem, neighbors;
   long mindata[5], maxdata[5], sumdata[5];

   // count locally owned vertices, edges, and faces
   ldata[0] = GetNV();
   ldata[1] = GetNEdges();
   ldata[2] = GetNFaces();
   ldata[3] = GetNE();
   ldata[4] = gtopo.GetNumNeighbors()-1;
   for (int gr = 1; gr < GetNGroups(); gr++)
      if (!gtopo.IAmMaster(gr)) // we are not the master
      {
         ldata[0] -= group_svert.RowSize(gr-1);
         ldata[1] -= group_sedge.RowSize(gr-1);
         ldata[2] -= group_stria.RowSize(gr-1);
         ldata[2] -= group_squad.RowSize(gr-1);
      }

   MPI_Reduce(ldata, mindata, 5, MPI_LONG, MPI_MIN, 0, MyComm);
   MPI_Reduce(ldata, sumdata, 5, MPI_LONG, MPI_SUM, 0, MyComm);
   MPI_Reduce(ldata, maxdata, 5, MPI_LONG, MPI_MAX, 0, MyComm);

   if (MyRank == 0)
   {
      out << '\n'
          << "           "
          << setw(12) << "minimum"
          << setw(12) << "average"
          << setw(12) << "maximum"
          << setw(12) << "total" << '\n';
      out << " vertices  "
          << setw(12) << mindata[0]
          << setw(12) << sumdata[0]/NRanks
          << setw(12) << maxdata[0]
          << setw(12) << sumdata[0] << '\n';
      out << " edges     "
          << setw(12) << mindata[1]
          << setw(12) << sumdata[1]/NRanks
          << setw(12) << maxdata[1]
          << setw(12) << sumdata[1] << '\n';
      if (Dim == 3)
         out << " faces     "
             << setw(12) << mindata[2]
             << setw(12) << sumdata[2]/NRanks
             << setw(12) << maxdata[2]
             << setw(12) << sumdata[2] << '\n';
      out << " elements  "
          << setw(12) << mindata[3]
          << setw(12) << sumdata[3]/NRanks
          << setw(12) << maxdata[3]
          << setw(12) << sumdata[3] << '\n';
      out << " neighbors "
          << setw(12) << mindata[4]
          << setw(12) << sumdata[4]/NRanks
          << setw(12) << maxdata[4] << '\n';
      out << '\n'
          << "       "
          << setw(12) << "minimum"
          << setw(12) << "maximum" << '\n';
      out << " h     "
          << setw(12) << gh_min
          << setw(12) << gh_max << '\n';
      out << " kappa "
          << setw(12) << gk_min
          << setw(12) << gk_max << '\n';
      out << std::flush;
   }
}

long ParMesh::ReduceInt(int value) const
{
   long local = value, global;
   MPI_Allreduce(&local, &global, 1, MPI_LONG, MPI_SUM, MyComm);
   return global;
}

void ParMesh::ParPrint(ostream &out) const
{
   if (NURBSext || pncmesh)
   {
      // TODO: AMR meshes, NURBS meshes.
      Print(out);
      return;
   }

   // Write out serial mesh.  Tell serial mesh to deliniate the end of it's
   // output with 'mfem_serial_mesh_end' instead of 'mfem_mesh_end', as we will
   // be adding additional parallel mesh information.
   Printer(out, "mfem_serial_mesh_end");

   // write out group topology info.
   gtopo.Save(out);

   out << "\ntotal_shared_vertices " << svert_lvert.Size() << '\n';
   if (Dim >= 2)
   {
      out << "total_shared_edges " << shared_edges.Size() << '\n';
   }
   if (Dim >= 3)
   {
      out << "total_shared_triangles " << stria_lface.Size() << '\n';
      out << "total_shared_quadrilaterals " << squad_lface.Size() << '\n';
   }
   for (int gr = 1; gr < GetNGroups(); gr++)
   {
      {
         const int  nv = group_svert.RowSize(gr-1);
         const int *sv = group_svert.GetRow(gr-1);
         out << "\n#group " << gr << "\nshared_vertices " << nv << '\n';
         for (int i = 0; i < nv; i++)
         {
            out << svert_lvert[sv[i]] << '\n';
         }
      }
      if (Dim >= 2)
      {
         const int  ne = group_sedge.RowSize(gr-1);
         const int *se = group_sedge.GetRow(gr-1);
         out << "\nshared_edges " << ne << '\n';
         for (int i = 0; i < ne; i++)
         {
            const int *v = shared_edges[se[i]]->GetVertices();
            out << v[0] << ' ' << v[1] << '\n';
         }
      }
      if (Dim >= 3)
      {
         const int  nt = group_stria.RowSize(gr-1);
         const int *st = group_stria.GetRow(gr-1);
         const int  nq = group_squad.RowSize(gr-1);
         const int *sq = group_squad.GetRow(gr-1);
         out << "\nshared_triangles " << nt << '\n';
         for (int i = 0; i < nt; i++)
         {
            PrintElementWithoutAttr(shared_faces[stria_sface[st[i]]], out);
         }
         out << "\nshared_quadrilaterials " << nq << '\n';
         for (int i = 0; i < nq; i++)
         {
            PrintElementWithoutAttr(shared_faces[squad_sface[sq[i]]], out);
         }
      }
   }

   // Write out section end tag for mesh.
   out << "\nmfem_mesh_end" << endl;
}

int ParMesh::FindPoints(DenseMatrix& point_mat, Array<int>& elem_id,
                        Array<IntegrationPoint>& ip, bool warn,
                        InverseElementTransformation *inv_trans)
{
   const int npts = point_mat.Width();
   if (npts == 0) { return 0; }

   const bool no_warn = false;
   Mesh::FindPoints(point_mat, elem_id, ip, no_warn, inv_trans);

   // If multiple processors find the same point, we need to choose only one of
   // the processors to mark that point as found.
   // Here, we choose the processor with the minimal rank.

   Array<int> my_point_rank(npts), glob_point_rank(npts);
   for (int k = 0; k < npts; k++)
   {
      my_point_rank[k] = (elem_id[k] == -1) ? NRanks : MyRank;
   }

   MPI_Allreduce(my_point_rank.GetData(), glob_point_rank.GetData(), npts,
                 MPI_INT, MPI_MIN, MyComm);

   int pts_found = 0;
   for (int k = 0; k < npts; k++)
   {
      if (glob_point_rank[k] == NRanks) { elem_id[k] = -1; }
      else
      {
         pts_found++;
         if (glob_point_rank[k] != MyRank) { elem_id[k] = -2; }
      }
   }
   if (warn && pts_found != npts && MyRank == 0)
   {
      MFEM_WARNING((npts-pts_found) << " points were not found");
   }
   return pts_found;
}

ParMesh::~ParMesh()
{
   delete pncmesh;
   ncmesh = pncmesh = NULL;

   DeleteFaceNbrData();

   for (int i = 0; i < shared_faces.Size(); i++)
   {
      FreeElement(shared_faces[i]);
   }
   for (int i = 0; i < shared_edges.Size(); i++)
   {
      FreeElement(shared_edges[i]);
   }

   // The Mesh destructor is called automatically
}

}

#endif<|MERGE_RESOLUTION|>--- conflicted
+++ resolved
@@ -2410,13 +2410,8 @@
       Array<unsigned> *face_splittings = new Array<unsigned>[GetNGroups()-1];
       for (int i = 0; i < GetNGroups()-1; i++)
       {
-<<<<<<< HEAD
-         faces_in_group = GroupNTriangles(i+1);
-         face_splittings[i] = new int[faces_in_group];
-=======
-         const int faces_in_group = GroupNFaces(i+1);
+         const int faces_in_group = GroupNTriangles(i+1);
          face_splittings[i].Reserve(faces_in_group);
->>>>>>> 761a9269
          if (faces_in_group > max_faces_in_group)
          {
             max_faces_in_group = faces_in_group;
@@ -2465,13 +2460,8 @@
             int req_count = 0;
             for (int i = 0; i < GetNGroups()-1; i++)
             {
-<<<<<<< HEAD
-               group_stria.GetRow(i, group_faces);
-               faces_in_group = group_faces.Size();
-=======
-               const int *group_faces = group_sface.GetRow(i);
-               const int faces_in_group = group_sface.RowSize(i);
->>>>>>> 761a9269
+               const int *group_faces = group_stria.GetRow(i);
+               const int faces_in_group = group_stria.RowSize(i);
                // it is enough to communicate through the faces
                if (faces_in_group == 0) { continue; }
 
@@ -2491,13 +2481,8 @@
             // (b) receive the type of interface splitting
             for (int i = 0; i < GetNGroups()-1; i++)
             {
-<<<<<<< HEAD
-               group_stria.GetRow(i, group_faces);
-               faces_in_group = group_faces.Size();
-=======
-               const int *group_faces = group_sface.GetRow(i);
-               const int faces_in_group = group_sface.RowSize(i);
->>>>>>> 761a9269
+               const int *group_faces = group_stria.GetRow(i);
+               const int faces_in_group = group_stria.RowSize(i);
                if (faces_in_group == 0) { continue; }
 
                const int *nbs = gtopo.GetGroup(i+1);
@@ -3187,7 +3172,7 @@
    int i, attr, ind, *v;
 
    int group;
-   Array<int> group_verts, group_edges, group_faces;
+   Array<int> group_verts, group_edges, group_trias;
 
    // To update the groups after a refinement, we observe that:
    // - every (new and old) vertex, edge and face belongs to exactly one group
@@ -3221,7 +3206,7 @@
       // Get the group shared objects
       group_svert.GetRow(group, group_verts);
       group_sedge.GetRow(group, group_edges);
-      group_sface.GetRow(group, group_faces);
+      group_stria.GetRow(group, group_trias);
 
       // Check which edges have been refined
       for (i = 0; i < group_sedge.RowSize(group); i++)
@@ -3273,15 +3258,15 @@
          while (sedge_stack.Size() > 0);
       }
 
-      // Check which faces have been refined
-      for (i = 0; i < group_sface.RowSize(group); i++)
-      {
-         v = shared_faces[group_faces[i]]->GetVertices();
+      // Check which triangles have been refined
+      for (i = 0; i < group_stria.RowSize(group); i++)
+      {
+         v = shared_faces[stria_sface[group_trias[i]]]->GetVertices();
          ind = v_to_v.FindId(v[0], v[1]);
          if (ind == -1) { continue; }
 
          // This shared face is refined: walk the whole refinement tree
-         attr = shared_faces[group_faces[i]]->GetAttribute();
+         attr = shared_faces[stria_sface[group_trias[i]]]->GetAttribute();
          const int edge_attr = 1;
          do
          {
@@ -3307,7 +3292,7 @@
                sface_stack.DeleteLast();
                // Add new shared face
                shared_faces.Append(st);
-               group_faces.Append(sface_lface.Append(-1)-1);
+               group_trias.Append(stria_lface.Append(-1)-1);
             }
             else
             {
@@ -3355,14 +3340,14 @@
       I_group_sedge[group+1] = I_group_sedge[group] + group_edges.Size();
       if (Dim == 3)
       {
-         I_group_sface[group+1] = I_group_sface[group] + group_faces.Size();
+         I_group_sface[group+1] = I_group_sface[group] + group_trias.Size();
       }
 
       J_group_svert.Append(group_verts);
       J_group_sedge.Append(group_edges);
       if (Dim == 3)
       {
-         J_group_sface.Append(group_faces);
+         J_group_sface.Append(group_trias);
       }
    }
 
@@ -3380,10 +3365,14 @@
    if (Dim == 3)
    {
       STable3D *faces_tbl = GetElementToFaceTable(1);
+      stria_sface.SetSize(stria_lface.Size());
+      sface_stype.SetSize(shared_faces.Size());
       for (i = 0; i < shared_faces.Size(); i++)
       {
          v = shared_faces[i]->GetVertices();
-         sface_lface[i] = (*faces_tbl)(v[0], v[1], v[2]);
+         stria_lface[i] = (*faces_tbl)(v[0], v[1], v[2]);
+	 stria_sface[i] = i;
+	 sface_stype[i] = i;
       }
       delete faces_tbl;
    }
@@ -3392,7 +3381,7 @@
    group_sedge.SetIJ(I_group_sedge, J_group_sedge);
    if (Dim == 3)
    {
-      group_sface.SetIJ(I_group_sface, J_group_sface);
+      group_stria.SetIJ(I_group_sface, J_group_sface);
    }
    I_group_svert.LoseData(); J_group_svert.LoseData();
    I_group_sedge.LoseData(); J_group_sedge.LoseData();
