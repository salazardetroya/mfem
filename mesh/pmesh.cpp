--- conflicted
+++ resolved
@@ -312,19 +312,13 @@
       }
    }
 
-<<<<<<< HEAD
-   // determine vertices
+   vertices.SetSize(vert_counter);
    // ADDED //
    vert_local_to_global.SetSize(NumOfVertices);
    vert_local_to_global = -1;
    // ADDED //
-   for (i = 0; i < vert_global_local.Size(); i++)
-=======
-   vertices.SetSize(vert_counter);
-
    for (int i = 0; i < vert_global_local.Size(); i++)
    {
->>>>>>> f8a3a379
       if (vert_global_local[i] >= 0)
       {
          vertices[vert_global_local[i]].SetCoords(mesh.SpaceDimension(),
