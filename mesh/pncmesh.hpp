// Copyright (c) 2010, Lawrence Livermore National Security, LLC. Produced at
// the Lawrence Livermore National Laboratory. LLNL-CODE-443211. All Rights
// reserved. See file COPYRIGHT for details.
//
// This file is part of the MFEM library. For more information and source code
// availability see http://mfem.org.
//
// MFEM is free software; you can redistribute it and/or modify it under the
// terms of the GNU Lesser General Public License (as published by the Free
// Software Foundation) version 2.1 dated February 1999.

#ifndef MFEM_PNCMESH
#define MFEM_PNCMESH

#include "../config/config.hpp"

#ifdef MFEM_USE_MPI

#include <map>
#include <set>

#include "ncmesh.hpp"
#include "../general/communication.hpp"
#include "../general/sort_pairs.hpp"

namespace mfem
{

/** \brief A parallel extension of the NCMesh class.
 *
 *  The basic idea (and assumption) is that all processors share the coarsest
 *  layer ("root elements"). This has the advantage that refinements can easily
 *  be exchanged between processors when rebalancing since individual elements
 *  can be uniquely identified by the index of the root element and a path in
 *  the refinement tree.
 *
 *  Each leaf element is owned by one of the processors (NCMesh::Element::rank).
 *  The underlying NCMesh stores not only elements for the current ('MyRank')
 *  processor, but also a minimal layer of adjacent "ghost" elements owned by
 *  other processors. The ghost layer is synchronized after refinement.
 *
 *  The ghost layer contains all vertex-, edge- and face-neighbors of the
 *  current processor's region. It is used to determine constraining relations
 *  and ownership of DOFs on the processor boundary. Ghost elements are never
 *  seen by the rest of MFEM as they are skipped when a Mesh is created from
 *  the NCMesh.
 *
 *  The processor that owns a vertex, edge or a face (and in turn its DOFs) is
 *  currently defined to be the one with the lowest rank in the group of
 *  processors that share the entity.
 *
 *  Vertices, edges and faces that are not owned by this ('MyRank') processor
 *  are ghosts, and are numbered after all real vertices/edges/faces, i.e.,
 *  they have indices greater than NVertices, NEdges, NFaces, respectively.
 *
 *  A shared vertex/edge/face is identified in an interprocessor message by a
 *  pair of numbers. The first number specifies an element in an ElementSet
 *  (typically sent at the beginning of the message) that contains the v/e/f.
 *  The second number is the local index of the v/e/f in that element.
 */
class ParNCMesh : public NCMesh
{
public:
   ParNCMesh(MPI_Comm comm, const NCMesh& ncmesh);

   virtual ~ParNCMesh();

   /** An override of NCMesh::Refine, which is called eventually, after making
       sure that refinements that occur on the processor boundary are sent to
       the neighbor processors so they can keep their ghost layers up to date.*/
   virtual void Refine(const Array<Refinement> &refinements);

   /// Parallel version of NCMesh::LimitNCLevel.
   virtual void LimitNCLevel(int max_nc_level);

   /** Parallel version of NCMesh::CheckDerefinementNCLevel. */
   virtual void CheckDerefinementNCLevel(const Table &deref_table,
                                         Array<int> &level_ok, int max_nc_level);

   /** Parallel reimplementation of NCMesh::Derefine, keeps ghost layers
       in sync. The interface is identical. */
   virtual void Derefine(const Array<int> &derefs);

   /** Migrate leaf elements of the global refinement hierarchy (including ghost
       elements) so that each processor owns the same number of leaves (+-1). */
   void Rebalance();


   // interface for ParFiniteElementSpace

   int GetNElements() const { return NElements; }

   int GetNGhostVertices() const { return NGhostVertices; }
   int GetNGhostEdges() const { return NGhostEdges; }
   int GetNGhostFaces() const { return NGhostFaces; }
   int GetNGhostElements() const { return NGhostElements; }

   /** Return a list of vertices shared by this processor and at least one other
       processor. (NOTE: only NCList::conforming will be set.) */
   const NCList& GetSharedVertices()
   {
      if (shared_vertices.Empty())
      {
         MakeShared(vertex_group, GetVertexList(), shared_vertices);
      }
      return shared_vertices;
   }

   /** Return a list of edges shared by this processor and at least one other
       processor. (NOTE: this is a subset of the NCMesh::edge_list; slaves are
       empty.) */
   const NCList& GetSharedEdges()
   {
      if (shared_edges.Empty())
      {
         MakeShared(edge_group, GetEdgeList(), shared_edges);
      }
      return shared_edges;
   }

   /** Return a list of faces shared by this processor and another processor.
       (NOTE: this is a subset of NCMesh::face_list; slaves are empty.) */
   const NCList& GetSharedFaces()
   {
      if (shared_faces.Empty())
      {
         MakeShared(face_group, GetFaceList(), shared_faces);
      }
      return shared_faces;
   }

   /// Helper to get shared vertices/edges/faces ('entity' == 0/1/2 resp.).
   const NCList& GetSharedList(int entity)
   {
      switch (entity)
      {
         case 0: return GetSharedVertices();
         case 1: return GetSharedEdges();
         default: return GetSharedFaces();
      }
   }

   /// Return (shared) face orientation relative to its owner element.
   int GetFaceOrientation(int index) const
   {
      return (index < NFaces) ? face_orient[index] : 0;
   }

   typedef short GroupId;
   typedef std::vector<int> CommGroup;

   /// Return vertex/edge/face ('entity' == 0/1/2, resp.) owner.
   GroupId GetOwnerId(int entity, int index) const
   {
      switch (entity)
      {
         case 0: return vertex_owner[index];
         case 1: return edge_owner[index];
         default: return face_owner[index];
      }
   }

   /// Return the communication group ID for a vertex/edge/face.
   GroupId GetGroupId(int entity, int index) const
   {
      switch (entity)
      {
         case 0: return vertex_group[index];
         case 1: return edge_group[index];
         default: return face_group[index];
      }
   }

   /// Return a list of ranks contained in the group of the given ID.
   const CommGroup& GetGroup(GroupId id) const
   {
      return groups[id];
   }

   /// Return true if group 'id' contains the given rank.
   bool GroupContains(GroupId id, int rank) const;

   /// Make sure comm groups of master edges and faces contain all ranks
   /// necessary to communicate master DOFs correctly.
   void AugmentMasterGroups();

   /// Return true if the specified vertex/edge/face is a ghost.
   bool IsGhost(int entity, int index) const
   {
      switch (entity)
      {
         case 0: return index >= NVertices;
         case 1: return index >= NEdges;
         default: return index >= NFaces;
      }
   }

   /** Returns owner processor for element 'index'. This is normally MyRank but
       for index >= NElements (i.e., for ghosts) it may be something else. */
   int ElementRank(int index) const
   {
      return elements[leaf_elements[index]].rank;
   }


   // interface for ParMesh

   /** Populate face neighbor members of ParMesh from the ghost layer, without
       communication. */
   void GetFaceNeighbors(class ParMesh &pmesh);


   // utility

   int GetMyRank() const { return MyRank; }

   /// Use the communication pattern from last Rebalance() to send element DOFs.
   void SendRebalanceDofs(int old_ndofs, const Table &old_element_dofs,
                          long old_global_offset, FiniteElementSpace* space);

   /// Receive element DOFs sent by SendRebalanceDofs().
   void RecvRebalanceDofs(Array<int> &elements, Array<long> &dofs);

   /** Get previous indices (pre-Rebalance) of current elements. Index of -1
       indicates that an element didn't exist in the mesh before. */
   const Array<int>& GetRebalanceOldIndex() const { return old_index_or_rank; }

   /** Get previous (pre-Derefine) fine element ranks. This complements the
       CoarseFineTransformations::embeddings array in parallel. */
   const Array<int>& GetDerefineOldRanks() const { return old_index_or_rank; }

   /** Exchange element data for derefinements that straddle processor
       boundaries. 'elem_data' is enlarged and filled with ghost values. */
   template<typename Type>
   void SynchronizeDerefinementData(Array<Type> &elem_data,
                                    const Table &deref_table);

   /** Extension of NCMesh::GetBoundaryClosure. Filters out ghost vertices and
       ghost edges from 'bdr_vertices' and 'bdr_edges'. */
   virtual void GetBoundaryClosure(const Array<int> &bdr_attr_is_ess,
                                   Array<int> &bdr_vertices,
                                   Array<int> &bdr_edges);

   /// Save memory by releasing all non-essential and cached data.
   virtual void Trim();

   /// Return total number of bytes allocated.
   long MemoryUsage(bool with_base = true) const;

   int PrintMemoryDetail(bool with_base = true) const;

   /** Extract a debugging Mesh containing all leaf elements, including ghosts.
       The debug mesh will have element attributes set to element rank + 1. */
   void GetDebugMesh(Mesh &debug_mesh) const;


protected:
   MPI_Comm MyComm;
   int NRanks, MyRank;

   int NGhostVertices, NGhostEdges, NGhostFaces;
   int NElements, NGhostElements;

   typedef std::vector<CommGroup> GroupList;
   typedef std::map<CommGroup, GroupId> GroupMap;

   GroupList groups;  // comm group list; NOTE: groups[0] = { MyRank }
   GroupMap group_id; // search index over groups

   // group and owner Id for each vertex, edge and face
   Array<GroupId> vertex_group, edge_group, face_group;
   Array<GroupId> vertex_owner, edge_owner, face_owner; // NOTE: singleton groups

   // lists of vertices/edges/faces shared by us and at least one more processor
   NCList shared_vertices;
   NCList shared_edges;
   NCList shared_faces;

   Array<char> face_orient; // see CalcFaceOrientations

   bool groups_augmented; // was AugmentMasterGroups called?

   /** Type of each leaf element:
         1 - our element (rank == MyRank),
         3 - our element, and neighbor to the ghost layer,
         2 - ghost layer element (existing element, but rank != MyRank),
         0 - element beyond the ghost layer, may not be a real element.
       Note: indexed by Element::index. See also UpdateLayers(). */
   Array<char> element_type;

   Array<int> ghost_layer;    ///< list of elements whose 'element_type' == 2.
   Array<int> boundary_layer; ///< list of type 3 elements

   virtual void Update();

   virtual bool IsGhost(const Element& el) const
   { return el.rank != MyRank; }

   virtual int GetNumGhostElements() const { return NGhostElements; }
   virtual int GetNumGhostVertices() const { return NGhostVertices; }

   /// Return the processor number for a global element number.
   int Partition(long index, long total_elements) const
   { return index * NRanks / total_elements; }

   /// Helper to get the partitioning when the serial mesh gets split initially
   int InitialPartition(int index) const
   { return Partition(index, leaf_elements.Size()); }

   /// Return the global index of the first element owned by processor 'rank'.
   long PartitionFirstIndex(int rank, long total_elements) const
   { return (rank * total_elements + NRanks-1) / NRanks; }

   virtual void UpdateVertices();
   virtual void AssignLeafIndices();
   virtual void OnMeshUpdated(Mesh *mesh);

   GroupId GetGroupId(const CommGroup &group);
   GroupId JoinGroups(GroupId g1, GroupId g2);
   GroupId GetSingletonGroup(int rank);

   virtual void BuildFaceList();
   virtual void BuildEdgeList();
   virtual void BuildVertexList();

   virtual void ElementSharesFace(int elem, int face);
   virtual void ElementSharesEdge(int elem, int enode);
   virtual void ElementSharesVertex(int elem, int vnode);

   void InitOwners(int num, Array<GroupId> &entity_owner);
   void InitGroups(int num, Array<GroupId> &entity_group);

   void BuildSharedVertices();

   static int get_face_orientation(Face &face, Element &e1, Element &e2,
                                   int local[2] = NULL /* optional output */);
   void CalcFaceOrientations();

   void UpdateLayers();

   Array<int> tmp_owner; // temporary
   Array<Connection> index_rank; // temporary

   void AddMasterSlaveConnections(int nitems, const NCList& list);
   void AddMasterSlaveConnections(const NCList& list, int entity);
   void GetGroupShared(Array<bool> &group_shared);
   void MakeShared(const Array<GroupId> &entity_group,
                   const NCList &list, NCList &shared);

   /** Uniquely encodes a set of leaf elements in the refinement hierarchy of
       an NCMesh. Can be dumped to a stream, sent to another processor, loaded,
       and decoded to identify the same set of elements (refinements) in a
       different but compatible NCMesh. The encoding can optionally include
       the refinement types needed to reach the leaves, so the element set can
       be decoded (recreated) even if the receiver has an incomplete tree. */
   class ElementSet
   {
   public:
      ElementSet(NCMesh *ncmesh = NULL, bool include_ref_types = false)
         : ncmesh(ncmesh), include_ref_types(include_ref_types) {}
      ElementSet(const ElementSet &other);

      void Encode(const Array<int> &elements);
      void Dump(std::ostream &os) const;

      void Load(std::istream &is);
      void Decode(Array<int> &elements) const;

      void SetNCMesh(NCMesh *ncmesh) { this->ncmesh = ncmesh; }
      const NCMesh* GetNCMesh() const { return ncmesh; }

   protected:
      Array<unsigned char> data; ///< encoded refinement (sub-)trees
      NCMesh* ncmesh;
      bool include_ref_types;

      void EncodeTree(int elem);
      void DecodeTree(int elem, int &pos, Array<int> &elements) const;

      void WriteInt(int value);
      int  GetInt(int pos) const;

      void FlagElements(const Array<int> &elements);
      void UnflagElements(const Array<int> &elements);
   };

   /** Adjust some of the MeshIds before encoding for recipient 'rank', so that
       they only reference elements that exist in the recipient's ref. tree. */
   void AdjustMeshIds(Array<MeshId> ids[], int rank);

   void ChangeVertexMeshIdElement(NCMesh::MeshId &id, int elem);
   void ChangeEdgeMeshIdElement(NCMesh::MeshId &id, int elem);
   void ChangeRemainingMeshIds(Array<MeshId> &ids, int pos,
                               const Array<Pair<int, int> > &find);

   // Write/read a processor-independent encoding of vertex/edge/face IDs.
   void EncodeMeshIds(std::ostream &os, Array<MeshId> ids[]);
   void DecodeMeshIds(std::istream &is, Array<MeshId> ids[]);

   // Write/read comm groups and a list of their IDs.
   void EncodeGroups(std::ostream &os, const Array<GroupId> &ids);
   void DecodeGroups(std::istream &is, Array<GroupId> &ids);

   bool CheckElementType(int elem, int type);

   Array<int> tmp_neighbors; // temporary, used by ElementNeighborProcessors

   /** Return a list of processors that own elements in the immediate
       neighborhood of 'elem' (i.e., vertex, edge and face neighbors),
       and are not 'MyRank'. */
   void ElementNeighborProcessors(int elem, Array<int> &ranks);

   /** Get a list of ranks that own elements in the neighborhood of our region.
       NOTE: MyRank is not included. */
   void NeighborProcessors(Array<int> &neighbors);

   /** Traverse the (local) refinement tree and determine which subtrees are
       no longer needed, i.e., their leaves are not owned by us nor are they our
       ghosts. These subtrees are then derefined. */
   void Prune();

   /// Internal. Recursive part of Prune().
   bool PruneTree(int elem);


   /** A base for internal messages used by Refine(), Derefine() and Rebalance().
    *  Allows sending values associated with elements in a set.
    *  If RefType == true, the element set is recreated on the receiving end.
    */
   template<class ValueType, bool RefTypes, int Tag>
   class ElementValueMessage : public VarMessage<Tag>
   {
   public:
      using VarMessage<Tag>::data;
      std::vector<int> elements;
      std::vector<ValueType> values;

      int Size() const { return elements.size(); }
      void Reserve(int size) { elements.reserve(size); values.reserve(size); }

      void Add(int elem, ValueType val)
      { elements.push_back(elem); values.push_back(val); }

      /// Set pointer to ParNCMesh (needed to encode the message).
      void SetNCMesh(ParNCMesh* pncmesh) { this->pncmesh = pncmesh; }

      ElementValueMessage() : pncmesh(NULL) {}

   protected:
      ParNCMesh* pncmesh;

      virtual void Encode(int);
      virtual void Decode(int);
   };

   /** Used by ParNCMesh::Refine() to inform neighbors about refinements at
    *  the processor boundary. This keeps their ghost layers synchronized.
    */
   class NeighborRefinementMessage : public ElementValueMessage<char, true, 289>
   {
   public:
      void AddRefinement(int elem, char ref_type) { Add(elem, ref_type); }
      typedef std::map<int, NeighborRefinementMessage> Map;
   };

   /** Used by ParNCMesh::Derefine() to keep the ghost layers synchronized.
    */
   class NeighborDerefinementMessage : public ElementValueMessage<int, false, 290>
   {
   public:
      void AddDerefinement(int elem, int rank) { Add(elem, rank); }
      typedef std::map<int, NeighborDerefinementMessage> Map;
   };

   /** Used in Step 2 of Rebalance() to synchronize new rank assignments in
    *  the ghost layer.
    */
   class NeighborElementRankMessage : public ElementValueMessage<int, false, 156>
   {
   public:
      void AddElementRank(int elem, int rank) { Add(elem, rank); }
      typedef std::map<int, NeighborElementRankMessage> Map;
   };

   /** Used by Rebalance() to send elements and their ranks. Note that
    *  RefTypes == true which means the refinement hierarchy will be recreated
    *  on the receiving side.
    */
   class RebalanceMessage : public ElementValueMessage<int, true, 157>
   {
   public:
      void AddElementRank(int elem, int rank) { Add(elem, rank); }
      typedef std::map<int, RebalanceMessage> Map;
   };

   /** Allows migrating element data (DOFs) after Rebalance().
    *  Used by SendRebalanceDofs and RecvRebalanceDofs.
    */
   class RebalanceDofMessage : public VarMessage<158>
   {
   public:
      std::vector<int> elem_ids, dofs;
      long dof_offset;

      void SetElements(const Array<int> &elems, NCMesh *ncmesh);
      void SetNCMesh(NCMesh* ncmesh) { eset.SetNCMesh(ncmesh); }
      long MemoryUsage() const;

      typedef std::map<int, RebalanceDofMessage> Map;

   protected:
      ElementSet eset;

      virtual void Encode(int);
      virtual void Decode(int);
   };

   /** Assign new Element::rank to leaf elements and send them to their new
       owners, keeping the ghost layer up to date. Used by Rebalance() and
       Derefine(). */
   void RedistributeElements(Array<int> &new_ranks, int target_elements,
                             bool record_comm);

   /** Recorded communication pattern from last Rebalance. Used by
       Send/RecvRebalanceDofs to ship element DOFs. */
   RebalanceDofMessage::Map send_rebalance_dofs;
   RebalanceDofMessage::Map recv_rebalance_dofs;

   /** After Rebalance, this array holds the old element indices, or -1 if an
       element didn't exist in the mesh previously. After Derefine, it holds
       the ranks of the old (potentially non-existent) fine elements. */
   Array<int> old_index_or_rank;

   /// Stores modified point matrices created by GetFaceNeighbors
   Array<DenseMatrix*> aux_pm_store;
   void ClearAuxPM();

   long GroupsMemoryUsage() const;

   static bool compare_ranks_indices(const Element* a, const Element* b);

   friend class ParMesh;
<<<<<<< HEAD
   friend class NeighborDofMessage;

#ifdef MFEM_DEBUG
   void DebugRefineDump(const char* text);
#endif
};


/** Represents a message about DOF assignment of vertex, edge and face DOFs on
 *  the boundary with another processor. This and other messages below
 *  are only exchanged between immediate neighbors. Used by
 *  ParFiniteElementSpace::GetParallelConformingInterpolation().
 */
class NeighborDofMessage : public VarMessage<135>
{
public:
   /// Add vertex/edge/face DOFs to an outgoing message.
   void AddDofs(int type, const NCMesh::MeshId &id, const Array<int> &dofs);

   /** Set pointers to ParNCMesh & FECollection (needed to encode the message),
       set the space size to be sent. */
   void Init(ParNCMesh* pncmesh, const FiniteElementCollection* fec, int ndofs)
   { this->pncmesh = pncmesh; this->fec = fec; this->ndofs = ndofs; }

   /** Get vertex/edge/face DOFs from a received message. 'ndofs' receives
       the remote space size. */
   void GetDofs(int type, const NCMesh::MeshId& id,
                Array<int>& dofs, int &ndofs);

   typedef std::map<int, NeighborDofMessage> Map;

protected:
   typedef std::map<NCMesh::MeshId, std::vector<int> > IdToDofs;
   IdToDofs id_dofs[3];

   ParNCMesh* pncmesh;
   const FiniteElementCollection* fec;
   int ndofs;

   virtual void Encode();
   virtual void Decode();

   void ReorderEdgeDofs(const NCMesh::MeshId &id, std::vector<int> &dofs);
};

/** Used by ParFiniteElementSpace::GetConformingInterpolation() to request
 *  finished non-local rows of the P matrix. This message is only sent once
 *  to each neighbor.
 */
class NeighborRowRequest: public VarMessage<312>
{
public:
   std::set<int> rows;

   void RequestRow(int row) { rows.insert(row); }
   void RemoveRequest(int row) { rows.erase(row); }

   typedef std::map<int, NeighborRowRequest> Map;

protected:
   virtual void Encode();
   virtual void Decode();
};

/** Represents a reply to NeighborRowRequest. The reply contains a batch of
 *  P matrix rows that have been finished by the sending processor. Multiple
 *  batches may be sent depending on the number of iterations of the final part
 *  of the function ParFiniteElementSpace::GetConformingInterpolation(). All
 *  rows that are sent accumulate in the same NeighborRowReply instance.
 */
class NeighborRowReply: public VarMessage<313>
{
public:
   void AddRow(int row, const Array<int> &cols, const Vector &srow);

   bool HaveRow(int row) const { return rows.find(row) != rows.end(); }
   void GetRow(int row, Array<int> &cols, Vector &srow);

   typedef std::map<int, NeighborRowReply> Map;

protected:
   struct Row { std::vector<int> cols; Vector srow; };
   std::map<int, Row> rows;

   virtual void Encode();
   virtual void Decode();
=======
   friend class NeighborRowMessage;
>>>>>>> a42293eb
};


// comparison operator so that MeshId can be used as key in std::map
inline bool operator< (const NCMesh::MeshId &a, const NCMesh::MeshId &b)
{
   return a.index < b.index;
}

// equality of MeshId is based on 'index' (element/local are not unique)
inline bool operator== (const NCMesh::MeshId &a, const NCMesh::MeshId &b)
{
   return a.index == b.index;
}

} // namespace mfem

/*
TODO:
- resolve multiple forced refinements of the same (ghost) element
  (use Element::flag to order (delay) refinements until it's safe?)
- remove NCMesh::GetEdgeMaster (fails for aniso due to reparents)
- add deletion of shadow nodes
- what to do with unused mid-edge nodes in ghost layer in parallel?
*/

#endif // MFEM_USE_MPI

#endif // MFEM_PNCMESH<|MERGE_RESOLUTION|>--- conflicted
+++ resolved
@@ -540,96 +540,7 @@
    static bool compare_ranks_indices(const Element* a, const Element* b);
 
    friend class ParMesh;
-<<<<<<< HEAD
-   friend class NeighborDofMessage;
-
-#ifdef MFEM_DEBUG
-   void DebugRefineDump(const char* text);
-#endif
-};
-
-
-/** Represents a message about DOF assignment of vertex, edge and face DOFs on
- *  the boundary with another processor. This and other messages below
- *  are only exchanged between immediate neighbors. Used by
- *  ParFiniteElementSpace::GetParallelConformingInterpolation().
- */
-class NeighborDofMessage : public VarMessage<135>
-{
-public:
-   /// Add vertex/edge/face DOFs to an outgoing message.
-   void AddDofs(int type, const NCMesh::MeshId &id, const Array<int> &dofs);
-
-   /** Set pointers to ParNCMesh & FECollection (needed to encode the message),
-       set the space size to be sent. */
-   void Init(ParNCMesh* pncmesh, const FiniteElementCollection* fec, int ndofs)
-   { this->pncmesh = pncmesh; this->fec = fec; this->ndofs = ndofs; }
-
-   /** Get vertex/edge/face DOFs from a received message. 'ndofs' receives
-       the remote space size. */
-   void GetDofs(int type, const NCMesh::MeshId& id,
-                Array<int>& dofs, int &ndofs);
-
-   typedef std::map<int, NeighborDofMessage> Map;
-
-protected:
-   typedef std::map<NCMesh::MeshId, std::vector<int> > IdToDofs;
-   IdToDofs id_dofs[3];
-
-   ParNCMesh* pncmesh;
-   const FiniteElementCollection* fec;
-   int ndofs;
-
-   virtual void Encode();
-   virtual void Decode();
-
-   void ReorderEdgeDofs(const NCMesh::MeshId &id, std::vector<int> &dofs);
-};
-
-/** Used by ParFiniteElementSpace::GetConformingInterpolation() to request
- *  finished non-local rows of the P matrix. This message is only sent once
- *  to each neighbor.
- */
-class NeighborRowRequest: public VarMessage<312>
-{
-public:
-   std::set<int> rows;
-
-   void RequestRow(int row) { rows.insert(row); }
-   void RemoveRequest(int row) { rows.erase(row); }
-
-   typedef std::map<int, NeighborRowRequest> Map;
-
-protected:
-   virtual void Encode();
-   virtual void Decode();
-};
-
-/** Represents a reply to NeighborRowRequest. The reply contains a batch of
- *  P matrix rows that have been finished by the sending processor. Multiple
- *  batches may be sent depending on the number of iterations of the final part
- *  of the function ParFiniteElementSpace::GetConformingInterpolation(). All
- *  rows that are sent accumulate in the same NeighborRowReply instance.
- */
-class NeighborRowReply: public VarMessage<313>
-{
-public:
-   void AddRow(int row, const Array<int> &cols, const Vector &srow);
-
-   bool HaveRow(int row) const { return rows.find(row) != rows.end(); }
-   void GetRow(int row, Array<int> &cols, Vector &srow);
-
-   typedef std::map<int, NeighborRowReply> Map;
-
-protected:
-   struct Row { std::vector<int> cols; Vector srow; };
-   std::map<int, Row> rows;
-
-   virtual void Encode();
-   virtual void Decode();
-=======
    friend class NeighborRowMessage;
->>>>>>> a42293eb
 };
 
 
@@ -647,15 +558,6 @@
 
 } // namespace mfem
 
-/*
-TODO:
-- resolve multiple forced refinements of the same (ghost) element
-  (use Element::flag to order (delay) refinements until it's safe?)
-- remove NCMesh::GetEdgeMaster (fails for aniso due to reparents)
-- add deletion of shadow nodes
-- what to do with unused mid-edge nodes in ghost layer in parallel?
-*/
-
 #endif // MFEM_USE_MPI
 
 #endif // MFEM_PNCMESH