--- conflicted
+++ resolved
@@ -90,17 +90,9 @@
     * integers (length nBlocks+1) that tells the offsets of each block start.
     * nBlocks is the number of blocks.
     */
+   void Update(const Array<int> & bOffsets);
    void Update(double *data, const Array<int> & bOffsets);
-<<<<<<< HEAD
    void Update(const double *data, const Array<int> & bOffsets);
-=======
-
-   /// Update a BlockVector with new @a bOffsets and make sure it owns its data.
-   /** The block-vector will be re-allocated if either:
-       - the offsets @a bOffsets are different from the current offsets, or
-       - currently, the block-vector does not own its data. */
-   void Update(const Array<int> &bOffsets);
->>>>>>> d9d6807a
 };
 
 }
