// Copyright (c) 2010, Lawrence Livermore National Security, LLC. Produced at
// the Lawrence Livermore National Laboratory. LLNL-CODE-443211. All Rights
// reserved. See file COPYRIGHT for details.
//
// This file is part of the MFEM library. For more information and source code
// availability see http://mfem.org.
//
// MFEM is free software; you can redistribute it and/or modify it under the
// terms of the GNU Lesser General Public License (as published by the Free
// Software Foundation) version 2.1 dated February 1999.

#include "../../general/okina.hpp"

namespace mfem
{
namespace kernels
{
namespace densemat
{

// *****************************************************************************
template <class T> __device__ __host__
inline void Swap(T &a, T &b)
{
   T tmp(a);
   a = b;
   b = tmp;
}

// *****************************************************************************
void LSolve(const int m, const int n,
            const double *data, const int *ipiv, double *x)
{
   GET_CONST_PTR(data);
   GET_CONST_PTR_T(ipiv,int);
   GET_PTR(x);
   MFEM_FORALL(k, n,
   {
      double *d_mx = &d_x[k*m];
      // X <- P X
      for (int i = 0; i < m; i++)
      {
         Swap<double>(d_mx[i], d_mx[d_ipiv[i]]);
      }
      // X <- L^{-1} X
      for (int j = 0; j < m; j++)
      {
         const double d_mx_j = d_mx[j];
         for (int i = j+1; i < m; i++)
         {
            d_mx[i] -= d_data[i+j*m] * d_mx_j;
         }
      }
   });
}

// *****************************************************************************
void USolve(const int m, const int n, const double *data, double *x)
{
   GET_CONST_PTR(data);
   GET_PTR(x);
   MFEM_FORALL(k, n,
   {
      double *d_mx = &d_x[k*m];
      for (int j = m-1; j >= 0; j--)
      {
         const double x_j = ( d_mx[j] /= d_data[j+j*m] );
         for (int i = 0; i < j; i++)
         {
            d_mx[i] -= d_data[i+j*m] * x_j;
         }
      }
   });
}

// *****************************************************************************
void FactorPrint(const int s, const double *data)
{
   GET_CONST_PTR(data);
   MFEM_FORALL(i, s,
   {
      printf("\n\td_data[%ld]=%f",i,d_data[i]);
   });
}

// *****************************************************************************
void FactorSet(const int s, const double *adata, double *ludata)
{
   GET_CONST_PTR(adata);
   GET_PTR(ludata);
   MFEM_FORALL(i, s,
   {
      d_ludata[i] = d_adata[i];
   });
}

// *****************************************************************************
void Factor(const int m, int *ipiv, double *data)
{
<<<<<<< HEAD
   GET_PTR_T(ipiv,int);
   GET_PTR(data);
=======
   MFEM_GPU_CANNOT_PASS;
   GET_ADRS_T(ipiv,int);
   GET_ADRS(data);
>>>>>>> 9e2455e3
   MFEM_FORALL(i, m,
   {
      // pivoting
      {
         int piv = i;
         double a = fabs(d_data[piv+i*m]);
         for (int j = i+1; j < m; j++)
         {
            const double b = fabs(d_data[j+i*m]);
            if (b > a)
            {
               a = b;
               piv = j;
            }
         }
         d_ipiv[i] = piv;
         if (piv != (int) i)
         {
            // swap rows i and piv in both L and U parts
            for (int j = 0; j < m; j++)
            {
               Swap<double>(d_data[i+j*m], d_data[piv+j*m]);
            }
         }
      }
      const double diim = d_data[i+i*m];
      assert(diim != 0.0);
      const double a_ii_inv = 1.0/d_data[i+i*m];
      for (int j = i+1; j < m; j++)
      {
         d_data[j+i*m] *= a_ii_inv;
      }
      for (int k = i+1; k < m; k++)
      {
         const double a_ik = d_data[i+k*m];
         for (int j = i+1; j < m; j++)
         {
            d_data[j+k*m] -= a_ik * d_data[j+i*m];
         }
      }
   });
}

// **************************************************************************
void Set(const double d, const size_t size, double *data)
{
   GET_PTR(data);
   MFEM_FORALL(i, size, d_data[i] = d;);
}

// **************************************************************************
void Transpose(const size_t height, const size_t width,
               double *data, const double *mdata)
{
   GET_PTR(data);
   GET_CONST_PTR(mdata);
   MFEM_FORALL(i, height,
   {
      for (size_t j=0; j<width; j+=1)
      {
         d_data[i+j*height] = d_mdata[j+i*height];
      }
   });
}

// *****************************************************************************
void MultAAt(const size_t height, const size_t width,
             const double *a, double *aat)
{
   GET_CONST_PTR(a);
   GET_PTR(aat);
   MFEM_FORALL(i, height,
   {
      for (size_t j=0; j<=i; j++)
      {
         double temp = 0.0;
         for (size_t k=0; k<width; k++)
         {
            temp += d_a[i+k*height] * d_a[j+k*height];
         }
         d_aat[j+i*height] = d_aat[i+j*height] = temp;
      }
   });
}

// *****************************************************************************
void GradToDiv(const size_t n, const double *data, double *ddata)
{
   GET_CONST_PTR(data);
   GET_PTR(ddata);
   MFEM_FORALL(i, n, d_ddata[i] = d_data[i];);
}

// *****************************************************************************
void AddMult_a_VVt(const size_t n, const double a, const double *v,
                   const size_t height, double *VVt)
{
   GET_CONST_PTR(v);
   GET_PTR(VVt);
   MFEM_FORALL(i, n,
   {
      double avi = a * d_v[i];
      for (size_t j = 0; j < i; j++)
      {
         double avivj = avi * d_v[j];
         d_VVt[i+j*height] += avivj;
         d_VVt[j+i*height] += avivj;
      }
      d_VVt[i+i*height] += avi * d_v[i];
   });

}

// *****************************************************************************
void MultWidth0(const size_t height, double *y)
{
   GET_PTR(y);
   MFEM_FORALL(row, height, d_y[row] = 0.0;);
}

// *****************************************************************************
void Mult(const size_t height, const size_t width,
          const double *data, const double *x, double *y)
{
   GET_CONST_PTR(data);
   GET_CONST_PTR(x);
   GET_PTR(y);
   MFEM_FORALL(i, height,
   {
      double sum = 0.0;
      for (size_t j=0; j<width; j+=1)
      {
         sum += d_x[j]*d_data[i+j*height];
      }
      d_y[i] = sum;
   });
}

// *****************************************************************************
void Mult(const size_t ah, const size_t aw, const size_t bw,
          const double *bd, const double *cd, double *ad)
{
   GET_CONST_PTR(bd);
   GET_CONST_PTR(cd);
   GET_PTR(ad);
   MFEM_FORALL(i, ah*aw, d_ad[i] = 0.0;);
   MFEM_FORALL(j, aw,
   {
      for (size_t k = 0; k < bw; k++)
      {
         for (size_t i = 0; i < ah; i++)
         {
            d_ad[i+j*ah] += d_bd[i+k*ah] * d_cd[k+j*bw];
         }
      }
   });
}

// *****************************************************************************
void Diag(const size_t n, const size_t N, const double c, double *data)
{
   GET_PTR(data);
   MFEM_FORALL(i, N, d_data[i] = 0.0;);
   MFEM_FORALL(i, n, d_data[i*(n+1)] = c;);
}

// *****************************************************************************
void OpEQ(const size_t hw, const double *m, double *data)
{
   GET_CONST_PTR(m);
   GET_PTR(data);
   MFEM_FORALL(i, hw, d_data[i] = d_m[i];);
}

// *****************************************************************************
double Det2(const double *data)
{
   MFEM_GPU_CANNOT_PASS;
   GET_PTR(data);
   return d_data[0] * d_data[3] - d_data[1] * d_data[2];
}

// *****************************************************************************
double Det3(const double *data)
{
   MFEM_GPU_CANNOT_PASS;
   GET_PTR(data);
   return
      d_data[0] * (d_data[4] * d_data[8] - d_data[5] * d_data[7]) +
      d_data[3] * (d_data[2] * d_data[7] - d_data[1] * d_data[8]) +
      d_data[6] * (d_data[1] * d_data[5] - d_data[2] * d_data[4]);
}

// *****************************************************************************
double FNormMax(const size_t hw, const double *data)
{
   MFEM_GPU_CANNOT_PASS;
   GET_PTR(data);
   double max_norm = 0.0;
   for (size_t i = 0; i < hw; i++)
   {
      const double entry = fabs(d_data[i]);
      if (entry > max_norm)
      {
         max_norm = entry;
      }
   }
   return max_norm;
}

// *****************************************************************************
double FNorm2(const size_t hw, const double max_norm, const double *data)
{
   MFEM_GPU_CANNOT_PASS;
   GET_PTR(data);
   double fnorm2 = 0.0;
   for (size_t i = 0; i < hw; i++)
   {
      const double entry = d_data[i] / max_norm;
      fnorm2 += entry * entry;
   }
   return fnorm2;
}

// *****************************************************************************
void CalcInverse2D(const double t, const double *a, double *inva)
{
   MFEM_GPU_CANNOT_PASS;
   GET_CONST_PTR(a);
   GET_PTR(inva);
   d_inva[0+2*0] =  d_a[1+2*1] * t ;
   d_inva[0+2*1] = -d_a[0+2*1] * t ;
   d_inva[1+2*0] = -d_a[1+2*0] * t ;
   d_inva[1+2*1] =  d_a[0+2*0] * t ;
}

// *****************************************************************************
void CalcInverse3D(const double t, const double *a, double *inva)
{
   MFEM_GPU_CANNOT_PASS;
   GET_CONST_PTR(a);
   GET_PTR(inva);

   d_inva[0+3*0] = (d_a[1+3*1]*d_a[2+3*2]-d_a[1+3*2]*d_a[2+3*1])*t;
   d_inva[0+3*1] = (d_a[0+3*2]*d_a[2+3*1]-d_a[0+3*1]*d_a[2+3*2])*t;
   d_inva[0+3*2] = (d_a[0+3*1]*d_a[1+3*2]-d_a[0+3*2]*d_a[1+3*1])*t;

   d_inva[1+3*0] = (d_a[1+3*2]*d_a[2+3*0]-d_a[1+3*0]*d_a[2+3*2])*t;
   d_inva[1+3*1] = (d_a[0+3*0]*d_a[2+3*2]-d_a[0+3*2]*d_a[2+3*0])*t;
   d_inva[1+3*2] = (d_a[0+3*2]*d_a[1+3*0]-d_a[0+3*0]*d_a[1+3*2])*t;

   d_inva[2+3*0] = (d_a[1+3*0]*d_a[2+3*1]-d_a[1+3*1]*d_a[2+3*0])*t;
   d_inva[2+3*1] = (d_a[0+3*1]*d_a[2+3*0]-d_a[0+3*0]*d_a[2+3*1])*t;
   d_inva[2+3*2] = (d_a[0+3*0]*d_a[1+3*1]-d_a[0+3*1]*d_a[1+3*0])*t;
}

} // namespace densemat
} // namespace kernels
} // namespace mfem<|MERGE_RESOLUTION|>--- conflicted
+++ resolved
@@ -97,14 +97,8 @@
 // *****************************************************************************
 void Factor(const int m, int *ipiv, double *data)
 {
-<<<<<<< HEAD
    GET_PTR_T(ipiv,int);
    GET_PTR(data);
-=======
-   MFEM_GPU_CANNOT_PASS;
-   GET_ADRS_T(ipiv,int);
-   GET_ADRS(data);
->>>>>>> 9e2455e3
    MFEM_FORALL(i, m,
    {
       // pivoting
