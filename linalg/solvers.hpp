--- conflicted
+++ resolved
@@ -77,19 +77,6 @@
 };
 
 
-<<<<<<< HEAD
-/// Jacobi smoothing with given vector, no matrix necessary
-/** Potentially useful with tensorized operators, for example.
-    This is just a very basic Jacobi iteration, if you want
-    tolerances, iteration control, etc. wrap this with SLISolver. */
-class OperatorJacobiSmoother : public Solver
-{
-public:
-   /** Application is by *inverse* of the given vector.
-       It is assumed the underlying operator acts as the identity
-       on entries in ess_tdof_list, corresponding to (assembled) DIAG_ONE
-       policy or ConstratinedOperator in the matrix-free setting. */
-=======
 /// Jacobi smoothing with a given vector (no matrix necessary).
 /** Useful with tensorized, partially assembled operators. This is basic Jacobi
     iteration; for tolerances, iteration control, etc. wrap with SLISolver. */
@@ -108,42 +95,22 @@
        the underlying operator acts as the identity on entries in ess_tdof_list,
        corresponding to (assembled) DIAG_ONE policy or ConstratinedOperator in
        the matrix-free setting. */
->>>>>>> f1b0981d
    OperatorJacobiSmoother(const Vector &d,
                           const Array<int> &ess_tdof_list,
                           const double damping=1.0);
    ~OperatorJacobiSmoother() {}
 
    void Mult(const Vector &x, Vector &y) const;
-<<<<<<< HEAD
-
-   void SetOperator(const Operator &op)
-   {
-      oper = &op;
-   }
-
-   void Setup();
-=======
    void SetOperator(const Operator &op) { oper = &op; }
    void Setup(const Vector &diag);
->>>>>>> f1b0981d
 
 private:
    const int N;
    Vector dinv;
-<<<<<<< HEAD
-   const Vector &diag;
    const double damping;
    const Array<int> &ess_tdof_list;
    mutable Vector residual;
-   /// could use IterativeSolver as base class to have this
-   /// but don't want tolerances, preconditioner, etc.
-=======
-   const double damping;
-   const Array<int> &ess_tdof_list;
-   mutable Vector residual;
-
->>>>>>> f1b0981d
+
    const Operator *oper;
 };
 
